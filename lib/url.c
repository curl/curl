--- conflicted
+++ resolved
@@ -3481,11 +3481,7 @@
 
       if(!conn->inuse) {
         /* Set higher score for the age passed since the connection was used */
-<<<<<<< HEAD
-        score = curlx_timediff(now, conn->now);
-=======
         score = Curl_timediff(now, conn->now);
->>>>>>> b9d25f9a
 
         if(score > highscore) {
           highscore = score;
@@ -3542,11 +3538,7 @@
 
     if(!conn->inuse) {
       /* Set higher score for the age passed since the connection was used */
-<<<<<<< HEAD
-      score = curlx_timediff(now, conn->now);
-=======
       score = Curl_timediff(now, conn->now);
->>>>>>> b9d25f9a
 
       if(score > highscore) {
         highscore = score;
@@ -3621,11 +3613,7 @@
 static void prune_dead_connections(struct Curl_easy *data)
 {
   struct curltime now = Curl_tvnow();
-<<<<<<< HEAD
-  time_t elapsed = curlx_timediff(now, data->state.conn_cache->last_cleanup);
-=======
   time_t elapsed = Curl_timediff(now, data->state.conn_cache->last_cleanup);
->>>>>>> b9d25f9a
 
   if(elapsed >= 1000L) {
     Curl_conncache_foreach(data->state.conn_cache, data,
