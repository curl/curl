/***************************************************************************
 *                                  _   _ ____  _
 *  Project                     ___| | | |  _ \| |
 *                             / __| | | | |_) | |
 *                            | (__| |_| |  _ <| |___
 *                             \___|\___/|_| \_\_____|
 *
 * Copyright (C) 1998 - 2011, Daniel Stenberg, <daniel@haxx.se>, et al.
 *
 * This software is licensed as described in the file COPYING, which
 * you should have received as part of this distribution. The terms
 * are also available at http://curl.haxx.se/docs/copyright.html.
 *
 * You may opt to use, copy, modify, merge, publish, distribute and/or sell
 * copies of the Software, and permit persons to whom the Software is
 * furnished to do so, under the terms of the COPYING file.
 *
 * This software is distributed on an "AS IS" basis, WITHOUT WARRANTY OF ANY
 * KIND, either express or implied.
 *
 ***************************************************************************/

#include "setup.h"

#define BUILDING_WARNLESS_C 1

#include "warnless.h"

#define CURL_MASK_SCHAR  0x7F
#define CURL_MASK_UCHAR  0xFF

#if (SIZEOF_SHORT == 2)
#  define CURL_MASK_SSHORT  0x7FFF
#  define CURL_MASK_USHORT  0xFFFF
#elif (SIZEOF_SHORT == 4)
#  define CURL_MASK_SSHORT  0x7FFFFFFF
#  define CURL_MASK_USHORT  0xFFFFFFFF
#elif (SIZEOF_SHORT == 8)
#  define CURL_MASK_SSHORT  0x7FFFFFFFFFFFFFFF
#  define CURL_MASK_USHORT  0xFFFFFFFFFFFFFFFF
#else
#  error "SIZEOF_SHORT not defined"
#endif

#if (SIZEOF_INT == 2)
#  define CURL_MASK_SINT  0x7FFF
#  define CURL_MASK_UINT  0xFFFF
#elif (SIZEOF_INT == 4)
#  define CURL_MASK_SINT  0x7FFFFFFF
#  define CURL_MASK_UINT  0xFFFFFFFF
#elif (SIZEOF_INT == 8)
#  define CURL_MASK_SINT  0x7FFFFFFFFFFFFFFF
#  define CURL_MASK_UINT  0xFFFFFFFFFFFFFFFF
#elif (SIZEOF_INT == 16)
#  define CURL_MASK_SINT  0x7FFFFFFFFFFFFFFFFFFFFFFFFFFFFFFF
#  define CURL_MASK_UINT  0xFFFFFFFFFFFFFFFFFFFFFFFFFFFFFFFF
#else
#  error "SIZEOF_INT not defined"
#endif

#if (CURL_SIZEOF_LONG == 2)
#  define CURL_MASK_SLONG  0x7FFFL
#  define CURL_MASK_ULONG  0xFFFFUL
#elif (CURL_SIZEOF_LONG == 4)
#  define CURL_MASK_SLONG  0x7FFFFFFFL
#  define CURL_MASK_ULONG  0xFFFFFFFFUL
#elif (CURL_SIZEOF_LONG == 8)
#  define CURL_MASK_SLONG  0x7FFFFFFFFFFFFFFFL
#  define CURL_MASK_ULONG  0xFFFFFFFFFFFFFFFFUL
#elif (CURL_SIZEOF_LONG == 16)
#  define CURL_MASK_SLONG  0x7FFFFFFFFFFFFFFFFFFFFFFFFFFFFFFFL
#  define CURL_MASK_ULONG  0xFFFFFFFFFFFFFFFFFFFFFFFFFFFFFFFFUL
#else
#  error "CURL_SIZEOF_LONG not defined"
#endif

#if (CURL_SIZEOF_CURL_OFF_T == 2)
#  define CURL_MASK_SCOFFT  CURL_OFF_T_C(0x7FFF)
#  define CURL_MASK_UCOFFT  CURL_OFF_TU_C(0xFFFF)
#elif (CURL_SIZEOF_CURL_OFF_T == 4)
#  define CURL_MASK_SCOFFT  CURL_OFF_T_C(0x7FFFFFFF)
#  define CURL_MASK_UCOFFT  CURL_OFF_TU_C(0xFFFFFFFF)
#elif (CURL_SIZEOF_CURL_OFF_T == 8)
#  define CURL_MASK_SCOFFT  CURL_OFF_T_C(0x7FFFFFFFFFFFFFFF)
#  define CURL_MASK_UCOFFT  CURL_OFF_TU_C(0xFFFFFFFFFFFFFFFF)
#elif (CURL_SIZEOF_CURL_OFF_T == 16)
#  define CURL_MASK_SCOFFT  CURL_OFF_T_C(0x7FFFFFFFFFFFFFFFFFFFFFFFFFFFFFFF)
#  define CURL_MASK_UCOFFT  CURL_OFF_TU_C(0xFFFFFFFFFFFFFFFFFFFFFFFFFFFFFFFF)
#else
#  error "CURL_SIZEOF_CURL_OFF_T not defined"
#endif

#if (SIZEOF_SIZE_T == SIZEOF_SHORT)
#  define CURL_MASK_SSIZE_T  CURL_MASK_SSHORT
#  define CURL_MASK_USIZE_T  CURL_MASK_USHORT
#elif (SIZEOF_SIZE_T == SIZEOF_INT)
#  define CURL_MASK_SSIZE_T  CURL_MASK_SINT
#  define CURL_MASK_USIZE_T  CURL_MASK_UINT
#elif (SIZEOF_SIZE_T == CURL_SIZEOF_LONG)
#  define CURL_MASK_SSIZE_T  CURL_MASK_SLONG
#  define CURL_MASK_USIZE_T  CURL_MASK_ULONG
#elif (SIZEOF_SIZE_T == CURL_SIZEOF_CURL_OFF_T)
#  define CURL_MASK_SSIZE_T  CURL_MASK_SCOFFT
#  define CURL_MASK_USIZE_T  CURL_MASK_UCOFFT
#else
#  error "SIZEOF_SIZE_T not defined"
#endif

/*
** unsigned long to unsigned short
*/

unsigned short curlx_ultous(unsigned long ulnum)
{
#ifdef __INTEL_COMPILER
#  pragma warning(push)
#  pragma warning(disable:810) /* conversion may lose significant bits */
#endif

  return (unsigned short)(ulnum & (unsigned long) CURL_MASK_USHORT);

#ifdef __INTEL_COMPILER
#  pragma warning(pop)
#endif
}

/*
** unsigned long to unsigned char
*/

unsigned char curlx_ultouc(unsigned long ulnum)
{
#ifdef __INTEL_COMPILER
#  pragma warning(push)
#  pragma warning(disable:810) /* conversion may lose significant bits */
#endif

  return (unsigned char)(ulnum & (unsigned long) CURL_MASK_UCHAR);

#ifdef __INTEL_COMPILER
#  pragma warning(pop)
#endif
}

/*
** unsigned size_t to signed int
*/

int curlx_uztosi(size_t uznum)
{
#ifdef __INTEL_COMPILER
#  pragma warning(push)
#  pragma warning(disable:810) /* conversion may lose significant bits */
#endif

  return (int)(uznum & (size_t) CURL_MASK_SINT);

#ifdef __INTEL_COMPILER
#  pragma warning(pop)
#endif
}

/*
** signed long to signed int
*/

int curlx_sltosi(long slnum)
{
#ifdef __INTEL_COMPILER
#  pragma warning(push)
#  pragma warning(disable:810) /* conversion may lose significant bits */
#endif

  DEBUGASSERT(slnum >= 0);
  return (int)(slnum & (long) CURL_MASK_SINT);

#ifdef __INTEL_COMPILER
#  pragma warning(pop)
#endif
}

/*
** signed long to unsigned int
*/

unsigned int curlx_sltoui(long slnum)
{
#ifdef __INTEL_COMPILER
#  pragma warning(push)
#  pragma warning(disable:810) /* conversion may lose significant bits */
#endif

  DEBUGASSERT(slnum >= 0);
  return (unsigned int)(slnum & (long) CURL_MASK_UINT);

#ifdef __INTEL_COMPILER
#  pragma warning(pop)
#endif
}

/*
** signed long to unsigned short
*/

unsigned short curlx_sltous(long slnum)
{
#ifdef __INTEL_COMPILER
#  pragma warning(push)
#  pragma warning(disable:810) /* conversion may lose significant bits */
#endif

  DEBUGASSERT(slnum >= 0);
  return (unsigned short)(slnum & (long) CURL_MASK_USHORT);

#ifdef __INTEL_COMPILER
#  pragma warning(pop)
#endif
}

/*
** unsigned size_t to signed ssize_t
*/

ssize_t curlx_uztosz(size_t uznum)
{
#ifdef __INTEL_COMPILER
#  pragma warning(push)
#  pragma warning(disable:810) /* conversion may lose significant bits */
#endif

  return (ssize_t)(uznum & (size_t) CURL_MASK_SSIZE_T);

#ifdef __INTEL_COMPILER
#  pragma warning(pop)
#endif
}

/*
** signed curl_off_t to unsigned size_t
*/

size_t curlx_sotouz(curl_off_t sonum)
{
#ifdef __INTEL_COMPILER
#  pragma warning(push)
#  pragma warning(disable:810) /* conversion may lose significant bits */
#endif

  DEBUGASSERT(sonum >= 0);
  return (size_t)(sonum & (curl_off_t) CURL_MASK_USIZE_T);

#ifdef __INTEL_COMPILER
#  pragma warning(pop)
#endif
}

#if defined(__INTEL_COMPILER) && defined(__unix__)

int curlx_FD_ISSET(int fd, fd_set *fdset)
{
  #pragma warning(push)
  #pragma warning(disable:1469) /* clobber ignored */
  return FD_ISSET(fd, fdset);
  #pragma warning(pop)
}

void curlx_FD_SET(int fd, fd_set *fdset)
{
  #pragma warning(push)
  #pragma warning(disable:1469) /* clobber ignored */
  FD_SET(fd, fdset);
  #pragma warning(pop)
}

void curlx_FD_ZERO(fd_set *fdset)
{
  #pragma warning(push)
  #pragma warning(disable:593) /* variable was set but never used */
  FD_ZERO(fdset);
  #pragma warning(pop)
}

<<<<<<< HEAD
=======
unsigned short curlx_htons(unsigned short usnum)
{
  #pragma warning(push)
  #pragma warning(disable:810) /* conversion may lose significant bits */
  return htons(usnum);
  #pragma warning(pop)
}

unsigned short curlx_ntohs(unsigned short usnum)
{
  #pragma warning(push)
  #pragma warning(disable:810) /* conversion may lose significant bits */
  return ntohs(usnum);
  #pragma warning(pop)
}

>>>>>>> f461c6e6
#endif /* __INTEL_COMPILER && __unix__ */<|MERGE_RESOLUTION|>--- conflicted
+++ resolved
@@ -280,8 +280,6 @@
   #pragma warning(pop)
 }
 
-<<<<<<< HEAD
-=======
 unsigned short curlx_htons(unsigned short usnum)
 {
   #pragma warning(push)
@@ -297,6 +295,4 @@
   return ntohs(usnum);
   #pragma warning(pop)
 }
-
->>>>>>> f461c6e6
 #endif /* __INTEL_COMPILER && __unix__ */