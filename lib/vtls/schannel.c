--- conflicted
+++ resolved
@@ -874,337 +874,9 @@
   }
 
   if(!BACKEND->cred) {
-<<<<<<< HEAD
     result = schannel_acquire_credential_handle(data, conn, sockindex);
     if(result != CURLE_OK) {
       return result;
-=======
-    /* setup Schannel API options */
-    memset(&schannel_cred, 0, sizeof(schannel_cred));
-    schannel_cred.dwVersion = SCHANNEL_CRED_VERSION;
-
-    if(conn->ssl_config.verifypeer) {
-#ifdef HAS_MANUAL_VERIFY_API
-      if(BACKEND->use_manual_cred_validation)
-        schannel_cred.dwFlags = SCH_CRED_MANUAL_CRED_VALIDATION;
-      else
-#endif
-        schannel_cred.dwFlags = SCH_CRED_AUTO_CRED_VALIDATION;
-
-      if(SSL_SET_OPTION(no_revoke)) {
-        schannel_cred.dwFlags |= SCH_CRED_IGNORE_NO_REVOCATION_CHECK |
-          SCH_CRED_IGNORE_REVOCATION_OFFLINE;
-
-        DEBUGF(infof(data, "schannel: disabled server certificate revocation "
-                     "checks\n"));
-      }
-      else if(SSL_SET_OPTION(revoke_best_effort)) {
-        schannel_cred.dwFlags |= SCH_CRED_IGNORE_NO_REVOCATION_CHECK |
-          SCH_CRED_IGNORE_REVOCATION_OFFLINE | SCH_CRED_REVOCATION_CHECK_CHAIN;
-
-        DEBUGF(infof(data, "schannel: ignore revocation offline errors"));
-      }
-      else {
-        schannel_cred.dwFlags |= SCH_CRED_REVOCATION_CHECK_CHAIN;
-
-        DEBUGF(infof(data,
-                     "schannel: checking server certificate revocation\n"));
-      }
-    }
-    else {
-      schannel_cred.dwFlags = SCH_CRED_MANUAL_CRED_VALIDATION |
-        SCH_CRED_IGNORE_NO_REVOCATION_CHECK |
-        SCH_CRED_IGNORE_REVOCATION_OFFLINE;
-      DEBUGF(infof(data,
-                   "schannel: disabled server cert revocation checks\n"));
-    }
-
-    if(!conn->ssl_config.verifyhost) {
-      schannel_cred.dwFlags |= SCH_CRED_NO_SERVERNAME_CHECK;
-      DEBUGF(infof(data, "schannel: verifyhost setting prevents Schannel from "
-                   "comparing the supplied target name with the subject "
-                   "names in server certificates.\n"));
-    }
-
-    /* security request flags */
-    BACKEND->req_flags = ISC_REQ_SEQUENCE_DETECT | ISC_REQ_REPLAY_DETECT |
-      ISC_REQ_CONFIDENTIALITY | ISC_REQ_ALLOCATE_MEMORY |
-      ISC_REQ_STREAM;
-
-    if(!SSL_SET_OPTION(auto_client_cert)) {
-      schannel_cred.dwFlags &= ~SCH_CRED_USE_DEFAULT_CREDS;
-      schannel_cred.dwFlags |= SCH_CRED_NO_DEFAULT_CREDS;
-      BACKEND->req_flags |= ISC_REQ_USE_SUPPLIED_CREDS;
-      infof(data, "schannel: disabled automatic use of client certificate\n");
-    }
-    else
-      infof(data, "schannel: enabled automatic use of client certificate\n");
-
-    switch(conn->ssl_config.version) {
-    case CURL_SSLVERSION_DEFAULT:
-    case CURL_SSLVERSION_TLSv1:
-    case CURL_SSLVERSION_TLSv1_0:
-    case CURL_SSLVERSION_TLSv1_1:
-    case CURL_SSLVERSION_TLSv1_2:
-    case CURL_SSLVERSION_TLSv1_3:
-    {
-      result = set_ssl_version_min_max(&schannel_cred, data, conn);
-      if(result != CURLE_OK)
-        return result;
-      break;
-    }
-    case CURL_SSLVERSION_SSLv3:
-    case CURL_SSLVERSION_SSLv2:
-      failf(data, "SSL versions not supported");
-      return CURLE_NOT_BUILT_IN;
-    default:
-      failf(data, "Unrecognized parameter passed via CURLOPT_SSLVERSION");
-      return CURLE_SSL_CONNECT_ERROR;
-    }
-
-    if(SSL_CONN_CONFIG(cipher_list)) {
-      result = set_ssl_ciphers(&schannel_cred, SSL_CONN_CONFIG(cipher_list));
-      if(CURLE_OK != result) {
-        failf(data, "Unable to set ciphers to passed via SSL_CONN_CONFIG");
-        return result;
-      }
-    }
-
-
-#ifdef HAS_CLIENT_CERT_PATH
-    /* client certificate */
-    if(data->set.ssl.primary.clientcert || data->set.ssl.primary.cert_blob) {
-      DWORD cert_store_name = 0;
-      TCHAR *cert_store_path = NULL;
-      TCHAR *cert_thumbprint_str = NULL;
-      CRYPT_HASH_BLOB cert_thumbprint;
-      BYTE cert_thumbprint_data[CERT_THUMBPRINT_DATA_LEN];
-      HCERTSTORE cert_store = NULL;
-      FILE *fInCert = NULL;
-      void *certdata = NULL;
-      size_t certsize = 0;
-      bool blob = data->set.ssl.primary.cert_blob != NULL;
-      TCHAR *cert_path = NULL;
-      if(blob) {
-        certdata = data->set.ssl.primary.cert_blob->data;
-        certsize = data->set.ssl.primary.cert_blob->len;
-      }
-      else {
-        cert_path = curlx_convert_UTF8_to_tchar(
-          data->set.ssl.primary.clientcert);
-        if(!cert_path)
-          return CURLE_OUT_OF_MEMORY;
-
-        result = get_cert_location(cert_path, &cert_store_name,
-          &cert_store_path, &cert_thumbprint_str);
-
-        if(result && (data->set.ssl.primary.clientcert[0]!='\0'))
-          fInCert = fopen(data->set.ssl.primary.clientcert, "rb");
-
-        if(result && !fInCert) {
-          failf(data, "schannel: Failed to get certificate location"
-                " or file for %s",
-                data->set.ssl.primary.clientcert);
-          curlx_unicodefree(cert_path);
-          return result;
-        }
-      }
-
-      if((fInCert || blob) && (data->set.ssl.cert_type) &&
-          (!strcasecompare(data->set.ssl.cert_type, "P12"))) {
-        failf(data, "schannel: certificate format compatibility error "
-                " for %s",
-                blob ? "(memory blob)" : data->set.ssl.primary.clientcert);
-        curlx_unicodefree(cert_path);
-        return CURLE_SSL_CERTPROBLEM;
-      }
-
-      if(fInCert || blob) {
-        /* Reading a .P12 or .pfx file, like the example at bottom of
-             https://social.msdn.microsoft.com/Forums/windowsdesktop/
-                            en-US/3e7bc95f-b21a-4bcd-bd2c-7f996718cae5
-        */
-        CRYPT_DATA_BLOB datablob;
-        WCHAR* pszPassword;
-        size_t pwd_len = 0;
-        int str_w_len = 0;
-        const char *cert_showfilename_error = blob ?
-          "(memory blob)" : data->set.ssl.primary.clientcert;
-        curlx_unicodefree(cert_path);
-        if(fInCert) {
-          long cert_tell = 0;
-          bool continue_reading = fseek(fInCert, 0, SEEK_END) == 0;
-          if(continue_reading)
-            cert_tell = ftell(fInCert);
-          if(cert_tell < 0)
-            continue_reading = FALSE;
-          else
-            certsize = (size_t)cert_tell;
-          if(continue_reading)
-            continue_reading = fseek(fInCert, 0, SEEK_SET) == 0;
-          if(continue_reading)
-            certdata = malloc(certsize + 1);
-          if((!certdata) ||
-             ((int) fread(certdata, certsize, 1, fInCert) != 1))
-            continue_reading = FALSE;
-          fclose(fInCert);
-          if(!continue_reading) {
-            failf(data, "schannel: Failed to read cert file %s",
-                data->set.ssl.primary.clientcert);
-            free(certdata);
-            return CURLE_SSL_CERTPROBLEM;
-          }
-        }
-
-        /* Convert key-pair data to the in-memory certificate store */
-        datablob.pbData = (BYTE*)certdata;
-        datablob.cbData = (DWORD)certsize;
-
-        if(data->set.ssl.key_passwd != NULL)
-          pwd_len = strlen(data->set.ssl.key_passwd);
-        pszPassword = (WCHAR*)malloc(sizeof(WCHAR)*(pwd_len + 1));
-        if(pszPassword) {
-          if(pwd_len > 0)
-            str_w_len = MultiByteToWideChar(CP_UTF8,
-               MB_ERR_INVALID_CHARS,
-               data->set.ssl.key_passwd, (int)pwd_len,
-               pszPassword, (int)(pwd_len + 1));
-
-          if((str_w_len >= 0) && (str_w_len <= (int)pwd_len))
-            pszPassword[str_w_len] = 0;
-          else
-            pszPassword[0] = 0;
-
-          cert_store = PFXImportCertStore(&datablob, pszPassword, 0);
-          free(pszPassword);
-        }
-        if(!blob)
-          free(certdata);
-        if(!cert_store) {
-          DWORD errorcode = GetLastError();
-          if(errorcode == ERROR_INVALID_PASSWORD)
-            failf(data, "schannel: Failed to import cert file %s, "
-                  "password is bad",
-                  cert_showfilename_error);
-          else
-            failf(data, "schannel: Failed to import cert file %s, "
-                  "last error is 0x%x",
-                  cert_showfilename_error, errorcode);
-          return CURLE_SSL_CERTPROBLEM;
-        }
-
-        client_certs[0] = CertFindCertificateInStore(
-          cert_store, X509_ASN_ENCODING | PKCS_7_ASN_ENCODING, 0,
-          CERT_FIND_ANY, NULL, NULL);
-
-        if(!client_certs[0]) {
-          failf(data, "schannel: Failed to get certificate from file %s"
-                ", last error is 0x%x",
-                cert_showfilename_error, GetLastError());
-          CertCloseStore(cert_store, 0);
-          return CURLE_SSL_CERTPROBLEM;
-        }
-
-        schannel_cred.cCreds = 1;
-        schannel_cred.paCred = client_certs;
-      }
-      else {
-        cert_store =
-          CertOpenStore(CURL_CERT_STORE_PROV_SYSTEM, 0,
-                        (HCRYPTPROV)NULL,
-                        CERT_STORE_OPEN_EXISTING_FLAG | cert_store_name,
-                        cert_store_path);
-        if(!cert_store) {
-          failf(data, "schannel: Failed to open cert store %x %s, "
-                "last error is 0x%x",
-                cert_store_name, cert_store_path, GetLastError());
-          free(cert_store_path);
-          curlx_unicodefree(cert_path);
-          return CURLE_SSL_CERTPROBLEM;
-        }
-        free(cert_store_path);
-
-        cert_thumbprint.pbData = cert_thumbprint_data;
-        cert_thumbprint.cbData = CERT_THUMBPRINT_DATA_LEN;
-
-        if(!CryptStringToBinary(cert_thumbprint_str,
-                                CERT_THUMBPRINT_STR_LEN,
-                                CRYPT_STRING_HEX,
-                                cert_thumbprint_data,
-                                &cert_thumbprint.cbData,
-                                NULL, NULL)) {
-          curlx_unicodefree(cert_path);
-          CertCloseStore(cert_store, 0);
-          return CURLE_SSL_CERTPROBLEM;
-        }
-
-        client_certs[0] = CertFindCertificateInStore(
-          cert_store, X509_ASN_ENCODING | PKCS_7_ASN_ENCODING, 0,
-          CERT_FIND_HASH, &cert_thumbprint, NULL);
-
-        curlx_unicodefree(cert_path);
-
-        if(client_certs[0]) {
-          schannel_cred.cCreds = 1;
-          schannel_cred.paCred = client_certs;
-        }
-        else {
-          /* CRYPT_E_NOT_FOUND / E_INVALIDARG */
-          CertCloseStore(cert_store, 0);
-          return CURLE_SSL_CERTPROBLEM;
-        }
-      }
-      CertCloseStore(cert_store, 0);
-    }
-#else
-    if(data->set.ssl.primary.clientcert || data->set.ssl.primary.cert_blob) {
-      failf(data, "schannel: client cert support not built in");
-      return CURLE_NOT_BUILT_IN;
-    }
-#endif
-
-    /* allocate memory for the re-usable credential handle */
-    BACKEND->cred = (struct Curl_schannel_cred *)
-      calloc(1, sizeof(struct Curl_schannel_cred));
-    if(!BACKEND->cred) {
-      failf(data, "schannel: unable to allocate memory");
-
-      if(client_certs[0])
-        CertFreeCertificateContext(client_certs[0]);
-
-      return CURLE_OUT_OF_MEMORY;
-    }
-    BACKEND->cred->refcount = 1;
-
-    /* https://msdn.microsoft.com/en-us/library/windows/desktop/aa374716.aspx
-     */
-    sspi_status =
-      s_pSecFn->AcquireCredentialsHandle(NULL, (TCHAR *)UNISP_NAME,
-                                         SECPKG_CRED_OUTBOUND, NULL,
-                                         &schannel_cred, NULL, NULL,
-                                         &BACKEND->cred->cred_handle,
-                                         &BACKEND->cred->time_stamp);
-
-    if(client_certs[0])
-      CertFreeCertificateContext(client_certs[0]);
-
-    if(sspi_status != SEC_E_OK) {
-      char buffer[STRERROR_LEN];
-      failf(data, "schannel: AcquireCredentialsHandle failed: %s",
-            Curl_sspi_strerror(sspi_status, buffer, sizeof(buffer)));
-      Curl_safefree(BACKEND->cred);
-      switch(sspi_status) {
-      case SEC_E_INSUFFICIENT_MEMORY:
-        return CURLE_OUT_OF_MEMORY;
-      case SEC_E_NO_CREDENTIALS:
-      case SEC_E_SECPKG_NOT_FOUND:
-      case SEC_E_NOT_OWNER:
-      case SEC_E_UNKNOWN_CREDENTIALS:
-      case SEC_E_INTERNAL_ERROR:
-      default:
-        return CURLE_SSL_CONNECT_ERROR;
-      }
->>>>>>> 781864be
     }
   }
 
@@ -2768,15 +2440,11 @@
   { CURLSSLBACKEND_SCHANNEL, "schannel" }, /* info */
 
   SSLSUPP_CERTINFO |
-<<<<<<< HEAD
+#ifdef HAS_MANUAL_VERIFY_API
+  SSLSUPP_CAINFO_BLOB |
+#endif
   SSLSUPP_PINNEDPUBKEY |
   SSLSUPP_DISTNAMES,
-=======
-#ifdef HAS_MANUAL_VERIFY_API
-  SSLSUPP_CAINFO_BLOB |
-#endif
-  SSLSUPP_PINNEDPUBKEY,
->>>>>>> 781864be
 
   sizeof(struct ssl_backend_data),
 
