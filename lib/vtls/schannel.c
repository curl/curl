/***************************************************************************
 *                                  _   _ ____  _
 *  Project                     ___| | | |  _ \| |
 *                             / __| | | | |_) | |
 *                            | (__| |_| |  _ <| |___
 *                             \___|\___/|_| \_\_____|
 *
 * Copyright (C) Daniel Stenberg, <daniel@haxx.se>, et al.
 * Copyright (C) Marc Hoersken, <info@marc-hoersken.de>
 * Copyright (C) Mark Salisbury, <mark.salisbury@hp.com>
 *
 * This software is licensed as described in the file COPYING, which
 * you should have received as part of this distribution. The terms
 * are also available at https://curl.se/docs/copyright.html.
 *
 * You may opt to use, copy, modify, merge, publish, distribute and/or sell
 * copies of the Software, and permit persons to whom the Software is
 * furnished to do so, under the terms of the COPYING file.
 *
 * This software is distributed on an "AS IS" basis, WITHOUT WARRANTY OF ANY
 * KIND, either express or implied.
 *
 * SPDX-License-Identifier: curl
 *
 ***************************************************************************/

/*
 * Source file for all Schannel-specific code for the TLS/SSL layer. No code
 * but vtls.c should ever call or use these functions.
 */

#include "../curl_setup.h"

#ifdef USE_SCHANNEL

#ifndef USE_WINDOWS_SSPI
#error "cannot compile SCHANNEL support without SSPI."
#endif

#include "schannel.h"
#include "schannel_int.h"
#include "vtls.h"
#include "vtls_int.h"
#include "vtls_scache.h"
#include "../sendf.h"
#include "../connect.h" /* for the connect timeout */
#include "../strdup.h"
#include "../strerror.h"
#include "../select.h" /* for the socket readiness */
#include "../curlx/fopen.h"
#include "../curlx/inet_pton.h" /* for IP addr SNI check */
#include "../curlx/multibyte.h"
#include "../curlx/warnless.h"
#include "x509asn1.h"
#include "../multiif.h"
#include "../system_win32.h"
#include "../curlx/version_win32.h"
#include "../rand.h"
#include "../curlx/strparse.h"
#include "../progress.h"
#include "../curl_sha256.h"

/* Some verbose debug messages are wrapped by SCH_DEV() instead of DEBUGF()
 * and only shown if CURL_SCHANNEL_DEV_DEBUG was defined at build time. These
 * messages are extra verbose and intended for curl developers debugging
 * Schannel recv decryption and renegotiation.
 */
#ifdef CURL_SCHANNEL_DEV_DEBUG
#define SCH_DEV(x) x
#define SCH_DEV_SHOWBOOL(x)                                   \
  infof(data, "schannel: " #x " %s", (x) ? "TRUE" : "FALSE");
#else
#define SCH_DEV(x) do { } while(0)
#define SCH_DEV_SHOWBOOL(x) do { } while(0)
#endif

/* Offered by mingw-w64 v8+. MS SDK 7.0A+. */
#ifndef SP_PROT_TLS1_0_CLIENT
#define SP_PROT_TLS1_0_CLIENT           SP_PROT_TLS1_CLIENT
#endif
#ifndef SP_PROT_TLS1_1_CLIENT
#define SP_PROT_TLS1_1_CLIENT           0x00000200
#endif
#ifndef SP_PROT_TLS1_2_CLIENT
#define SP_PROT_TLS1_2_CLIENT           0x00000800
#endif

/* Offered by mingw-w64 v8+. MS SDK ~10+/~VS2017+. */
#ifndef SP_PROT_TLS1_3_CLIENT
#define SP_PROT_TLS1_3_CLIENT           0x00002000
#endif
#ifndef SCH_USE_STRONG_CRYPTO
#define SCH_USE_STRONG_CRYPTO           0x00400000
#endif

/* Offered by mingw-w64 v10+. MS SDK 7.0A+. */
#ifndef SECBUFFER_ALERT
#define SECBUFFER_ALERT                 17
#endif

/* Both schannel buffer sizes must be > 0 */
#define CURL_SCHANNEL_BUFFER_INIT_SIZE   4096
#define CURL_SCHANNEL_BUFFER_FREE_SIZE   1024

#define CERT_THUMBPRINT_STR_LEN 40
#define CERT_THUMBPRINT_DATA_LEN 20

/* Uncomment to force verbose output
 * #define infof(x, y, ...) curl_mprintf(y, __VA_ARGS__)
 * #define failf(x, y, ...) curl_mprintf(y, __VA_ARGS__)
 */

/* Offered when targeting Vista (XP SP2+) */
#ifndef CALG_SHA_256
#define CALG_SHA_256 0x0000800c
#endif

/* Offered by mingw-w64 v4+. MS SDK 6.0A+. */
#ifndef PKCS12_NO_PERSIST_KEY
#define PKCS12_NO_PERSIST_KEY 0x00008000
#endif

/* Offered by mingw-w64 v4+. MS SDK ~10+/~VS2017+. */
#ifndef CERT_FIND_HAS_PRIVATE_KEY
#define CERT_FIND_HAS_PRIVATE_KEY (21 << CERT_COMPARE_SHIFT)
#endif

/* key to use at `multi->proto_hash` */
#define MPROTO_SCHANNEL_CERT_SHARE_KEY   "tls:schannel:cert:share"

/* ALPN requires version 8.1 of the Windows SDK, which was
   shipped with Visual Studio 2013, aka _MSC_VER 1800:
     https://learn.microsoft.com/previous-versions/windows/it-pro/windows-server-2012-R2-and-2012/hh831771
   Or mingw-w64 9.0 or upper.
*/
#if (defined(__MINGW64_VERSION_MAJOR) && __MINGW64_VERSION_MAJOR >= 9) || \
  (defined(_MSC_VER) && (_MSC_VER >= 1800) && !defined(_USING_V110_SDK71_))
#define HAS_ALPN_SCHANNEL
static bool s_win_has_alpn;
#endif

static CURLcode schannel_pkp_pin_peer_pubkey(struct Curl_cfilter *cf,
                                             struct Curl_easy *data,
                                             const char *pinnedpubkey);

static void InitSecBuffer(SecBuffer *buffer, unsigned long BufType,
                          void *BufDataPtr, unsigned long BufByteSize)
{
  buffer->cbBuffer = BufByteSize;
  buffer->BufferType = BufType;
  buffer->pvBuffer = BufDataPtr;
}

static void InitSecBufferDesc(SecBufferDesc *desc, SecBuffer *BufArr,
                              unsigned long NumArrElem)
{
  desc->ulVersion = SECBUFFER_VERSION;
  desc->pBuffers = BufArr;
  desc->cBuffers = NumArrElem;
}

static CURLcode schannel_set_ssl_version_min_max(DWORD *enabled_protocols,
                                                 struct Curl_cfilter *cf,
                                                 struct Curl_easy *data)
{
  struct ssl_primary_config *conn_config = Curl_ssl_cf_get_primary_config(cf);
  long ssl_version = conn_config->version;
  long ssl_version_max = (long)conn_config->version_max;
  long i = ssl_version;

  switch(ssl_version_max) {
  case CURL_SSLVERSION_MAX_NONE:
  case CURL_SSLVERSION_MAX_DEFAULT:

    /* Windows Server 2022 and newer (including Windows 11) support TLS 1.3
       built-in. Previous builds of Windows 10 had broken TLS 1.3
       implementations that could be enabled via registry.
    */
    if(curlx_verify_windows_version(10, 0, 20348, PLATFORM_WINNT,
                                    VERSION_GREATER_THAN_EQUAL)) {
      ssl_version_max = CURL_SSLVERSION_MAX_TLSv1_3;
    }
    else /* Windows 10 and older */
      ssl_version_max = CURL_SSLVERSION_MAX_TLSv1_2;

    break;
  }

  for(; i <= (ssl_version_max >> 16); ++i) {
    switch(i) {
    case CURL_SSLVERSION_TLSv1_0:
      (*enabled_protocols) |= SP_PROT_TLS1_0_CLIENT;
      break;
    case CURL_SSLVERSION_TLSv1_1:
      (*enabled_protocols) |= SP_PROT_TLS1_1_CLIENT;
      break;
    case CURL_SSLVERSION_TLSv1_2:
      (*enabled_protocols) |= SP_PROT_TLS1_2_CLIENT;
      break;
    case CURL_SSLVERSION_TLSv1_3:

      /* Windows Server 2022 and newer */
      if(curlx_verify_windows_version(10, 0, 20348, PLATFORM_WINNT,
                                      VERSION_GREATER_THAN_EQUAL)) {
        (*enabled_protocols) |= SP_PROT_TLS1_3_CLIENT;
        break;
      }
      else { /* Windows 10 and older */
        failf(data, "schannel: TLS 1.3 not supported on Windows prior to 11");
        return CURLE_SSL_CONNECT_ERROR;
      }
    }
  }
  return CURLE_OK;
}

#define CIPHEROPTION(x) {#x, x}

struct algo {
  const char *name;
  int id;
};

static const struct algo algs[] = {
  CIPHEROPTION(CALG_MD2),
  CIPHEROPTION(CALG_MD4),
  CIPHEROPTION(CALG_MD5),
  CIPHEROPTION(CALG_SHA),
  CIPHEROPTION(CALG_SHA1),
  CIPHEROPTION(CALG_MAC),
  CIPHEROPTION(CALG_RSA_SIGN),
  CIPHEROPTION(CALG_DSS_SIGN),
/* ifdefs for the options that are defined conditionally in wincrypt.h */
#ifdef CALG_NO_SIGN
  CIPHEROPTION(CALG_NO_SIGN),
#endif
  CIPHEROPTION(CALG_RSA_KEYX),
  CIPHEROPTION(CALG_DES),
#ifdef CALG_3DES_112
  CIPHEROPTION(CALG_3DES_112),
#endif
  CIPHEROPTION(CALG_3DES),
  CIPHEROPTION(CALG_DESX),
  CIPHEROPTION(CALG_RC2),
  CIPHEROPTION(CALG_RC4),
  CIPHEROPTION(CALG_SEAL),
#ifdef CALG_DH_SF
  CIPHEROPTION(CALG_DH_SF),
#endif
  CIPHEROPTION(CALG_DH_EPHEM),
#ifdef CALG_AGREEDKEY_ANY
  CIPHEROPTION(CALG_AGREEDKEY_ANY),
#endif
#ifdef CALG_HUGHES_MD5
  CIPHEROPTION(CALG_HUGHES_MD5),
#endif
  CIPHEROPTION(CALG_SKIPJACK),
#ifdef CALG_TEK
  CIPHEROPTION(CALG_TEK),
#endif
  CIPHEROPTION(CALG_CYLINK_MEK), /* spellchecker:disable-line */
  CIPHEROPTION(CALG_SSL3_SHAMD5),
#ifdef CALG_SSL3_MASTER
  CIPHEROPTION(CALG_SSL3_MASTER),
#endif
#ifdef CALG_SCHANNEL_MASTER_HASH
  CIPHEROPTION(CALG_SCHANNEL_MASTER_HASH),
#endif
#ifdef CALG_SCHANNEL_MAC_KEY
  CIPHEROPTION(CALG_SCHANNEL_MAC_KEY),
#endif
#ifdef CALG_SCHANNEL_ENC_KEY
  CIPHEROPTION(CALG_SCHANNEL_ENC_KEY),
#endif
#ifdef CALG_PCT1_MASTER
  CIPHEROPTION(CALG_PCT1_MASTER),
#endif
#ifdef CALG_SSL2_MASTER
  CIPHEROPTION(CALG_SSL2_MASTER),
#endif
#ifdef CALG_TLS1_MASTER
  CIPHEROPTION(CALG_TLS1_MASTER),
#endif
#ifdef CALG_RC5
  CIPHEROPTION(CALG_RC5),
#endif
#ifdef CALG_HMAC
  CIPHEROPTION(CALG_HMAC),
#endif
#ifdef CALG_TLS1PRF
  CIPHEROPTION(CALG_TLS1PRF),
#endif
#ifdef CALG_HASH_REPLACE_OWF
  CIPHEROPTION(CALG_HASH_REPLACE_OWF),
#endif
#ifdef CALG_AES_128
  CIPHEROPTION(CALG_AES_128),
#endif
#ifdef CALG_AES_192
  CIPHEROPTION(CALG_AES_192),
#endif
#ifdef CALG_AES_256
  CIPHEROPTION(CALG_AES_256),
#endif
#ifdef CALG_AES
  CIPHEROPTION(CALG_AES),
#endif
#ifdef CALG_SHA_256
  CIPHEROPTION(CALG_SHA_256),
#endif
#ifdef CALG_SHA_384
  CIPHEROPTION(CALG_SHA_384),
#endif
#ifdef CALG_SHA_512
  CIPHEROPTION(CALG_SHA_512),
#endif
#ifdef CALG_ECDH
  CIPHEROPTION(CALG_ECDH),
#endif
#ifdef CALG_ECMQV
  CIPHEROPTION(CALG_ECMQV),
#endif
#ifdef CALG_ECDSA
  CIPHEROPTION(CALG_ECDSA),
#endif
#ifdef CALG_ECDH_EPHEM
  CIPHEROPTION(CALG_ECDH_EPHEM),
#endif
  {NULL, 0},
};

static int get_alg_id_by_name(const char *name)
{
  const char *nameEnd = strchr(name, ':');
  size_t n = nameEnd ? (size_t)(nameEnd - name) : strlen(name);
  int i;

  for(i = 0; algs[i].name; i++) {
    if((n == strlen(algs[i].name) && !strncmp(algs[i].name, name, n)))
      return algs[i].id;
  }
  return 0; /* not found */
}

#define NUM_CIPHERS 47 /* There are 47 options listed above */

static CURLcode set_ssl_ciphers(SCHANNEL_CRED *schannel_cred, char *ciphers,
                                ALG_ID *algIds)
{
  const char *startCur = ciphers;
  int algCount = 0;
  while(startCur && *startCur && (algCount < NUM_CIPHERS)) {
    curl_off_t alg;
    if(curlx_str_number(&startCur, &alg, INT_MAX) || !alg)
      alg = get_alg_id_by_name(startCur);

    if(alg)
      algIds[algCount++] = (ALG_ID)alg;
    else if(!strncmp(startCur, "USE_STRONG_CRYPTO",
                     sizeof("USE_STRONG_CRYPTO") - 1) ||
            !strncmp(startCur, "SCH_USE_STRONG_CRYPTO",
                     sizeof("SCH_USE_STRONG_CRYPTO") - 1))
      schannel_cred->dwFlags |= SCH_USE_STRONG_CRYPTO;
    else
      return CURLE_SSL_CIPHER;
    startCur = strchr(startCur, ':');
    if(startCur)
      startCur++;
  }
  schannel_cred->palgSupportedAlgs = algIds;
  schannel_cred->cSupportedAlgs = (DWORD)algCount;
  return CURLE_OK;
}

/* Function allocates memory for store_path only if CURLE_OK is returned */
static CURLcode get_cert_location(TCHAR *path, DWORD *store_name,
                                  TCHAR **store_path, TCHAR **thumbprint)
{
  TCHAR *sep;
  TCHAR *store_path_start;
  size_t store_name_len;

  sep = _tcschr(path, TEXT('\\'));
  if(!sep)
    return CURLE_SSL_CERTPROBLEM;

  store_name_len = sep - path;

  if(_tcsncmp(path, TEXT("CurrentUser"), store_name_len) == 0)
    *store_name = CERT_SYSTEM_STORE_CURRENT_USER;
  else if(_tcsncmp(path, TEXT("LocalMachine"), store_name_len) == 0)
    *store_name = CERT_SYSTEM_STORE_LOCAL_MACHINE;
  else if(_tcsncmp(path, TEXT("CurrentService"), store_name_len) == 0)
    *store_name = CERT_SYSTEM_STORE_CURRENT_SERVICE;
  else if(_tcsncmp(path, TEXT("Services"), store_name_len) == 0)
    *store_name = CERT_SYSTEM_STORE_SERVICES;
  else if(_tcsncmp(path, TEXT("Users"), store_name_len) == 0)
    *store_name = CERT_SYSTEM_STORE_USERS;
  else if(_tcsncmp(path, TEXT("CurrentUserGroupPolicy"), store_name_len) == 0)
    *store_name = CERT_SYSTEM_STORE_CURRENT_USER_GROUP_POLICY;
  else if(_tcsncmp(path, TEXT("LocalMachineGroupPolicy"), store_name_len) == 0)
    *store_name = CERT_SYSTEM_STORE_LOCAL_MACHINE_GROUP_POLICY;
  else if(_tcsncmp(path, TEXT("LocalMachineEnterprise"), store_name_len) == 0)
    *store_name = CERT_SYSTEM_STORE_LOCAL_MACHINE_ENTERPRISE;
  else
    return CURLE_SSL_CERTPROBLEM;

  store_path_start = sep + 1;

  sep = _tcschr(store_path_start, TEXT('\\'));
  if(!sep)
    return CURLE_SSL_CERTPROBLEM;

  *thumbprint = sep + 1;
  if(_tcslen(*thumbprint) != CERT_THUMBPRINT_STR_LEN)
    return CURLE_SSL_CERTPROBLEM;

  *sep = TEXT('\0');
  *store_path = curlx_tcsdup(store_path_start);
  *sep = TEXT('\\');
  if(!*store_path)
    return CURLE_OUT_OF_MEMORY;

  return CURLE_OK;
}

static CURLcode schannel_acquire_credential_handle(struct Curl_cfilter *cf,
                                                   struct Curl_easy *data)
{
  bool imported_cert = false;
  struct ssl_connect_data *connssl = cf->ctx;
  struct ssl_primary_config *conn_config = Curl_ssl_cf_get_primary_config(cf);
  struct ssl_config_data *ssl_config = Curl_ssl_cf_get_config(cf, data);

  PCCERT_CONTEXT client_certs[1] = { NULL };
  HCERTSTORE client_cert_store = NULL;
  SECURITY_STATUS sspi_status = SEC_E_OK;
  CURLcode result;

  /* setup Schannel API options */
  DWORD flags = 0;
  DWORD enabled_protocols = 0;

  struct schannel_ssl_backend_data *backend =
    (struct schannel_ssl_backend_data *)(connssl->backend);

  DEBUGASSERT(backend);

  if(conn_config->verifypeer) {
    if(backend->use_manual_cred_validation)
      flags = SCH_CRED_MANUAL_CRED_VALIDATION;
    else
      flags = SCH_CRED_AUTO_CRED_VALIDATION;

    if(ssl_config->no_revoke) {
      flags |= SCH_CRED_IGNORE_NO_REVOCATION_CHECK |
               SCH_CRED_IGNORE_REVOCATION_OFFLINE;

      DEBUGF(infof(data, "schannel: disabled server certificate revocation "
                         "checks"));
    }
    else if(ssl_config->revoke_best_effort) {
      flags |= SCH_CRED_IGNORE_NO_REVOCATION_CHECK |
               SCH_CRED_IGNORE_REVOCATION_OFFLINE |
               SCH_CRED_REVOCATION_CHECK_CHAIN;

      DEBUGF(infof(data, "schannel: ignore revocation offline errors"));
    }
    else {
      flags |= SCH_CRED_REVOCATION_CHECK_CHAIN;

      DEBUGF(infof(data, "schannel: checking server certificate revocation"));
    }
  }
  else {
    flags = SCH_CRED_MANUAL_CRED_VALIDATION |
            SCH_CRED_IGNORE_NO_REVOCATION_CHECK |
            SCH_CRED_IGNORE_REVOCATION_OFFLINE;
    DEBUGF(infof(data, "schannel: disabled server cert revocation checks"));
  }

  if(!conn_config->verifyhost) {
    flags |= SCH_CRED_NO_SERVERNAME_CHECK;
    DEBUGF(infof(data, "schannel: verifyhost setting prevents Schannel from "
                       "comparing the supplied target name with the subject "
                       "names in server certificates."));
  }

  if(!ssl_config->auto_client_cert) {
    flags &= ~(DWORD)SCH_CRED_USE_DEFAULT_CREDS;
    flags |= SCH_CRED_NO_DEFAULT_CREDS;
    infof(data, "schannel: disabled automatic use of client certificate");
  }
  else
    infof(data, "schannel: enabled automatic use of client certificate");

  switch(conn_config->version) {
  case CURL_SSLVERSION_DEFAULT:
  case CURL_SSLVERSION_TLSv1:
  case CURL_SSLVERSION_TLSv1_0:
  case CURL_SSLVERSION_TLSv1_1:
  case CURL_SSLVERSION_TLSv1_2:
  case CURL_SSLVERSION_TLSv1_3: {
    result = schannel_set_ssl_version_min_max(&enabled_protocols, cf, data);
    if(result)
      return result;
    break;
  }
  case CURL_SSLVERSION_SSLv3:
  case CURL_SSLVERSION_SSLv2:
    failf(data, "SSL versions not supported");
    return CURLE_NOT_BUILT_IN;
  default:
    failf(data, "Unrecognized parameter passed via CURLOPT_SSLVERSION");
    return CURLE_SSL_CONNECT_ERROR;
  }

  /* client certificate */
  if(data->set.ssl.primary.clientcert || data->set.ssl.primary.cert_blob) {
    DWORD cert_store_name = 0;
    TCHAR *cert_store_path = NULL;
    TCHAR *cert_thumbprint_str = NULL;
    CRYPT_HASH_BLOB cert_thumbprint;
    BYTE cert_thumbprint_data[CERT_THUMBPRINT_DATA_LEN];
    HCERTSTORE cert_store = NULL;
    FILE *fInCert = NULL;
    void *certdata = NULL;
    size_t certsize = 0;
    bool blob = data->set.ssl.primary.cert_blob != NULL;
    TCHAR *cert_path = NULL;
    if(blob) {
      certdata = data->set.ssl.primary.cert_blob->data;
      certsize = data->set.ssl.primary.cert_blob->len;
    }
    else {
      cert_path = curlx_convert_UTF8_to_tchar(
        data->set.ssl.primary.clientcert);
      if(!cert_path)
        return CURLE_OUT_OF_MEMORY;

      result = get_cert_location(cert_path, &cert_store_name,
                                 &cert_store_path, &cert_thumbprint_str);

      if(result && (data->set.ssl.primary.clientcert[0] != '\0'))
        fInCert = curlx_fopen(data->set.ssl.primary.clientcert, "rb");

      if(result && !fInCert) {
        failf(data, "schannel: Failed to get certificate location"
              " or file for %s",
              data->set.ssl.primary.clientcert);
        curlx_unicodefree(cert_path);
        return result;
      }
    }

    if((fInCert || blob) && data->set.ssl.cert_type &&
       !curl_strequal(data->set.ssl.cert_type, "P12")) {
      failf(data, "schannel: certificate format compatibility error "
            " for %s",
            blob ? "(memory blob)" : data->set.ssl.primary.clientcert);
      curlx_free(cert_store_path);
      curlx_unicodefree(cert_path);
      if(fInCert)
        curlx_fclose(fInCert);
      return CURLE_SSL_CERTPROBLEM;
    }

    if(fInCert || blob) {
      /* Reading a .P12 or .pfx file, like the example at bottom of
         https://learn.microsoft.com/archive/msdn-technet-forums/3e7bc95f-b21a-4bcd-bd2c-7f996718cae5
      */
      CRYPT_DATA_BLOB datablob;
      WCHAR *pszPassword;
      size_t pwd_len = 0;
      int str_w_len = 0;
      int cert_find_flags;
      const char *cert_showfilename_error = blob ?
        "(memory blob)" : data->set.ssl.primary.clientcert;
<<<<<<< HEAD
      DWORD import_flags = 0;
=======
      curlx_free(cert_store_path);
>>>>>>> dc29590d
      curlx_unicodefree(cert_path);
      if(fInCert) {
        long cert_tell = 0;
        bool continue_reading = fseek(fInCert, 0, SEEK_END) == 0;
        if(continue_reading)
          cert_tell = ftell(fInCert);
        if(cert_tell < 0)
          continue_reading = FALSE;
        else
          certsize = (size_t)cert_tell;
        if(continue_reading)
          continue_reading = fseek(fInCert, 0, SEEK_SET) == 0;
        if(continue_reading)
          certdata = curlx_malloc(certsize + 1);
        if((!certdata) ||
           ((int) fread(certdata, certsize, 1, fInCert) != 1))
          continue_reading = FALSE;
        curlx_fclose(fInCert);
        if(!continue_reading) {
          failf(data, "schannel: Failed to read cert file %s",
                data->set.ssl.primary.clientcert);
          curlx_free(certdata);
          return CURLE_SSL_CERTPROBLEM;
        }
      }

<<<<<<< HEAD
      /* Import key into persistent store. Delete later.
       * Importing key as ephemeral (not-persisted) errors with TLS 1.3. */
#ifndef HAVE_NCRYPT
      /* Deleting key requires NCrypt API on Vista and newer.
       * Import keys as ephemeral on older platforms.
       */
      import_flags = PKCS12_NO_PERSIST_KEY;
#endif
      datablob.pbData = (BYTE*)certdata;
=======
      /* Convert key-pair data to the in-memory certificate store */
      datablob.pbData = (BYTE *)certdata;
>>>>>>> dc29590d
      datablob.cbData = (DWORD)certsize;

      if(data->set.ssl.key_passwd)
        pwd_len = strlen(data->set.ssl.key_passwd);
      pszPassword = (WCHAR *)curlx_malloc(sizeof(WCHAR) * (pwd_len + 1));
      if(pszPassword) {
        if(pwd_len > 0)
          str_w_len = MultiByteToWideChar(CP_UTF8,
                                          MB_ERR_INVALID_CHARS,
                                          data->set.ssl.key_passwd,
                                          (int)pwd_len,
                                          pszPassword, (int)(pwd_len + 1));

        if((str_w_len >= 0) && (str_w_len <= (int)pwd_len))
          pszPassword[str_w_len] = 0;
        else
          pszPassword[0] = 0;

<<<<<<< HEAD
        cert_store = PFXImportCertStore(&datablob, pszPassword, import_flags);
        free(pszPassword);
=======
        if(Curl_isVistaOrGreater)
          cert_store = PFXImportCertStore(&datablob, pszPassword,
                                          PKCS12_NO_PERSIST_KEY);
        else
          cert_store = PFXImportCertStore(&datablob, pszPassword, 0);

        curlx_free(pszPassword);
>>>>>>> dc29590d
      }
      if(!blob)
        curlx_free(certdata);
      if(!cert_store) {
        DWORD errorcode = GetLastError();
        if(errorcode == ERROR_INVALID_PASSWORD)
          failf(data, "schannel: Failed to import cert file %s, "
                "password is bad",
                cert_showfilename_error);
        else
          failf(data, "schannel: Failed to import cert file %s, "
                "last error is 0x%08lx",
                cert_showfilename_error, errorcode);
        return CURLE_SSL_CERTPROBLEM;
      }

      /* CERT_FIND_HAS_PRIVATE_KEY is only available in Windows 8 / Server
         2012, (NT v6.2). For earlier versions we use CURL_FIND_ANY. */
      if(curlx_verify_windows_version(6, 2, 0, PLATFORM_WINNT,
                                      VERSION_GREATER_THAN_EQUAL))
        cert_find_flags = CERT_FIND_HAS_PRIVATE_KEY;
      else
        cert_find_flags = CERT_FIND_ANY;

      client_certs[0] = CertFindCertificateInStore(
        cert_store, X509_ASN_ENCODING | PKCS_7_ASN_ENCODING, 0,
        cert_find_flags, NULL, NULL);

      if(!client_certs[0]) {
        failf(data, "schannel: Failed to get certificate from file %s"
              ", last error is 0x%08lx",
              cert_showfilename_error, GetLastError());
        CertCloseStore(cert_store, 0);
        return CURLE_SSL_CERTPROBLEM;
      }
      if(!(import_flags & PKCS12_NO_PERSIST_KEY)) {
        /* Keep certificate handle to delete imported key later. */
        imported_cert = true;
      }
    }
    else {
      cert_store =
        CertOpenStore(
#ifdef UNICODE
                      CERT_STORE_PROV_SYSTEM_W,
#else
                      CERT_STORE_PROV_SYSTEM_A,
#endif
                      0,
                      (HCRYPTPROV)NULL,
                      CERT_STORE_OPEN_EXISTING_FLAG | cert_store_name,
                      cert_store_path);
      if(!cert_store) {
        char *path_utf8 =
          curlx_convert_tchar_to_UTF8(cert_store_path);
        failf(data, "schannel: Failed to open cert store %lx %s, "
              "last error is 0x%08lx",
              cert_store_name,
              (path_utf8 ? path_utf8 : "(unknown)"),
              GetLastError());
        curlx_free(cert_store_path);
        curlx_unicodefree(path_utf8);
        curlx_unicodefree(cert_path);
        return CURLE_SSL_CERTPROBLEM;
      }
      curlx_free(cert_store_path);

      cert_thumbprint.pbData = cert_thumbprint_data;
      cert_thumbprint.cbData = CERT_THUMBPRINT_DATA_LEN;

      if(!CryptStringToBinary(cert_thumbprint_str,
                              CERT_THUMBPRINT_STR_LEN,
                              CRYPT_STRING_HEX,
                              cert_thumbprint_data,
                              &cert_thumbprint.cbData,
                              NULL, NULL)) {
        curlx_unicodefree(cert_path);
        CertCloseStore(cert_store, 0);
        return CURLE_SSL_CERTPROBLEM;
      }

      client_certs[0] = CertFindCertificateInStore(
        cert_store, X509_ASN_ENCODING | PKCS_7_ASN_ENCODING, 0,
        CERT_FIND_HASH, &cert_thumbprint, NULL);

      curlx_unicodefree(cert_path);

      if(!client_certs[0]) {
        /* CRYPT_E_NOT_FOUND / E_INVALIDARG */
        CertCloseStore(cert_store, 0);
        failf(data, "schannel: client cert not found in cert store");
        return CURLE_SSL_CERTPROBLEM;
      }
    }
    client_cert_store = cert_store;
  }

  /* allocate memory for the reusable credential handle */
  backend->cred = (struct Curl_schannel_cred *)
    curlx_calloc(1, sizeof(struct Curl_schannel_cred));
  if(!backend->cred) {
    failf(data, "schannel: unable to allocate memory");

    if(client_certs[0])
      CertFreeCertificateContext(client_certs[0]);
    if(client_cert_store)
      CertCloseStore(client_cert_store, 0);

    return CURLE_OUT_OF_MEMORY;
  }
  backend->cred->refcount = 1;

  /* Since we did not persist the key, we need to extend the store's
   * lifetime until the end of the connection
   */
  backend->cred->client_cert_store = client_cert_store;

  /* We support TLS 1.3 starting in Windows 10 version 1809 (OS build 17763) as
     long as the user did not set a legacy algorithm list
     (CURLOPT_SSL_CIPHER_LIST). */
  if(!conn_config->cipher_list &&
     curlx_verify_windows_version(10, 0, 17763, PLATFORM_WINNT,
                                  VERSION_GREATER_THAN_EQUAL)) {

    SCH_CREDENTIALS credentials = { 0 };
    TLS_PARAMETERS tls_parameters = { 0 };
    CRYPTO_SETTINGS crypto_settings[1];

    memset(crypto_settings, 0, sizeof(crypto_settings));

    tls_parameters.pDisabledCrypto = crypto_settings;

    /* The number of blocked suites */
    tls_parameters.cDisabledCrypto = (DWORD)0;
    credentials.pTlsParameters = &tls_parameters;
    credentials.cTlsParameters = 1;

    credentials.dwVersion = SCH_CREDENTIALS_VERSION;
    credentials.dwFlags = flags | SCH_USE_STRONG_CRYPTO;

    credentials.pTlsParameters->grbitDisabledProtocols =
      (DWORD)~enabled_protocols;

    if(client_certs[0]) {
      credentials.cCreds = 1;
      credentials.paCred = client_certs;
    }

    sspi_status =
      Curl_pSecFn->AcquireCredentialsHandle(NULL,
                                            (TCHAR *)CURL_UNCONST(UNISP_NAME),
                                            SECPKG_CRED_OUTBOUND, NULL,
                                            &credentials, NULL, NULL,
                                            &backend->cred->cred_handle, NULL);
  }
  else {
    /* Pre-Windows 10 1809 or the user set a legacy algorithm list.
       Schannel will not negotiate TLS 1.3 when SCHANNEL_CRED is used. */
    ALG_ID algIds[NUM_CIPHERS];
    char *ciphers = conn_config->cipher_list;
    SCHANNEL_CRED schannel_cred = { 0 };
    schannel_cred.dwVersion = SCHANNEL_CRED_VERSION;
    schannel_cred.dwFlags = flags;
    schannel_cred.grbitEnabledProtocols = enabled_protocols;

    if(ciphers) {
      if((enabled_protocols & SP_PROT_TLS1_3_CLIENT)) {
        infof(data, "schannel: WARNING: This version of Schannel "
              "negotiates a less-secure TLS version than TLS 1.3 because the "
              "user set an algorithm cipher list.");
      }
      result = set_ssl_ciphers(&schannel_cred, ciphers, algIds);
      if(result) {
        failf(data, "schannel: Failed setting algorithm cipher list");
        if(client_certs[0])
          CertFreeCertificateContext(client_certs[0]);
        return result;
      }
    }
    else {
      schannel_cred.dwFlags = flags | SCH_USE_STRONG_CRYPTO;
    }

    if(client_certs[0]) {
      schannel_cred.cCreds = 1;
      schannel_cred.paCred = client_certs;
    }

    sspi_status =
      Curl_pSecFn->AcquireCredentialsHandle(NULL,
                                            (TCHAR *)CURL_UNCONST(UNISP_NAME),
                                            SECPKG_CRED_OUTBOUND, NULL,
                                            &schannel_cred, NULL, NULL,
                                            &backend->cred->cred_handle, NULL);
  }

  if(client_certs[0]) {
    if(imported_cert) {
      backend->cred->imported_cert =
        CertDuplicateCertificateContext(client_certs[0]);
    }
    CertFreeCertificateContext(client_certs[0]);
  }

  if(sspi_status != SEC_E_OK) {
    char buffer[STRERROR_LEN];
    failf(data, "schannel: AcquireCredentialsHandle failed: %s",
          Curl_sspi_strerror(sspi_status, buffer, sizeof(buffer)));
    switch(sspi_status) {
    case SEC_E_INSUFFICIENT_MEMORY:
      return CURLE_OUT_OF_MEMORY;
    case SEC_E_NO_CREDENTIALS:
    case SEC_E_SECPKG_NOT_FOUND:
    case SEC_E_NOT_OWNER:
    case SEC_E_UNKNOWN_CREDENTIALS:
    case SEC_E_INTERNAL_ERROR:
    default:
      return CURLE_SSL_CONNECT_ERROR;
    }
  }

  return CURLE_OK;
}

static CURLcode schannel_connect_step1(struct Curl_cfilter *cf,
                                       struct Curl_easy *data)
{
  size_t written = 0;
  struct ssl_connect_data *connssl = cf->ctx;
  struct schannel_ssl_backend_data *backend =
    (struct schannel_ssl_backend_data *)connssl->backend;
  struct ssl_primary_config *conn_config = Curl_ssl_cf_get_primary_config(cf);
  struct ssl_config_data *ssl_config = Curl_ssl_cf_get_config(cf, data);
  SecBuffer outbuf;
  SecBufferDesc outbuf_desc;
  SecBuffer inbuf;
  SecBufferDesc inbuf_desc;
#ifdef HAS_ALPN_SCHANNEL
  unsigned char alpn_buffer[128];
#endif
  SECURITY_STATUS sspi_status = SEC_E_OK;
  CURLcode result;

  DEBUGASSERT(backend);
  DEBUGF(infof(data, "schannel: SSL/TLS connection with %s port %d (step 1/3)",
               connssl->peer.hostname, connssl->peer.port));

  if(curlx_verify_windows_version(5, 1, 0, PLATFORM_WINNT,
                                  VERSION_LESS_THAN_EQUAL)) {
    /* Schannel in Windows XP (OS version 5.1) uses legacy handshakes and
       algorithms that may not be supported by all servers. */
    infof(data, "schannel: Windows version is old and may not be able to "
          "connect to some servers due to lack of SNI, algorithms, etc.");
  }

#ifdef HAS_ALPN_SCHANNEL
  backend->use_alpn = connssl->alpn && s_win_has_alpn;
#else
  backend->use_alpn = FALSE;
#endif

  if(conn_config->CAfile || conn_config->ca_info_blob) {
    if(curlx_verify_windows_version(6, 1, 0, PLATFORM_WINNT,
                                    VERSION_GREATER_THAN_EQUAL)) {
      backend->use_manual_cred_validation = TRUE;
    }
    else {
      failf(data, "schannel: this version of Windows is too old to support "
                  "certificate verification via CA bundle file.");
      return CURLE_SSL_CACERT_BADFILE;
    }
  }
  else
    backend->use_manual_cred_validation = FALSE;

  backend->cred = NULL;

  /* check for an existing reusable credential handle */
  if(Curl_ssl_scache_use(cf, data)) {
    struct Curl_schannel_cred *old_cred;
    Curl_ssl_scache_lock(data);
    old_cred = Curl_ssl_scache_get_obj(cf, data, connssl->peer.scache_key);
    if(old_cred) {
      backend->cred = old_cred;
      DEBUGF(infof(data, "schannel: reusing existing credential handle"));

      /* increment the reference counter of the credential/session handle */
      backend->cred->refcount++;
      DEBUGF(infof(data,
                   "schannel: incremented credential handle refcount = %d",
                   backend->cred->refcount));
    }
    Curl_ssl_scache_unlock(data);
  }

  if(!backend->cred) {
    char *snihost;
    result = schannel_acquire_credential_handle(cf, data);
    if(result || !backend->cred)
      return result;
    /* schannel_acquire_credential_handle() sets backend->cred accordingly or
       it returns error otherwise. */

    /* A hostname associated with the credential is needed by
       InitializeSecurityContext for SNI and other reasons. */
    snihost = connssl->peer.sni ? connssl->peer.sni : connssl->peer.hostname;
    backend->cred->sni_hostname = curlx_convert_UTF8_to_tchar(snihost);
    if(!backend->cred->sni_hostname)
      return CURLE_OUT_OF_MEMORY;
  }

  /* Warn if SNI is disabled due to use of an IP address */
  if(connssl->peer.type != CURL_SSL_PEER_DNS) {
    infof(data, "schannel: using IP address, SNI is not supported by OS.");
  }

#ifdef HAS_ALPN_SCHANNEL
  if(backend->use_alpn) {
    int cur = 0;
    int list_start_index = 0;
    unsigned int *extension_len = NULL;
    unsigned short *list_len = NULL;
    struct alpn_proto_buf proto;

    /* The first four bytes will be an unsigned int indicating number
       of bytes of data in the rest of the buffer. */
    extension_len = (unsigned int *)(void *)(&alpn_buffer[cur]);
    cur += (int)sizeof(unsigned int);

    /* The next four bytes are an indicator that this buffer will contain
       ALPN data, as opposed to NPN, for example. */
    *(unsigned int *)(void *)&alpn_buffer[cur] =
      SecApplicationProtocolNegotiationExt_ALPN;
    cur += (int)sizeof(unsigned int);

    /* The next two bytes will be an unsigned short indicating the number
       of bytes used to list the preferred protocols. */
    list_len = (unsigned short *)(void *)(&alpn_buffer[cur]);
    cur += (int)sizeof(unsigned short);

    list_start_index = cur;

    result = Curl_alpn_to_proto_buf(&proto, connssl->alpn);
    if(result) {
      failf(data, "Error setting ALPN");
      return CURLE_SSL_CONNECT_ERROR;
    }
    memcpy(&alpn_buffer[cur], proto.data, proto.len);
    cur += proto.len;

    *list_len = curlx_uitous(cur - list_start_index);
    *extension_len = (unsigned int)(*list_len +
      sizeof(unsigned int) + sizeof(unsigned short));

    InitSecBuffer(&inbuf, SECBUFFER_APPLICATION_PROTOCOLS, alpn_buffer, cur);
    InitSecBufferDesc(&inbuf_desc, &inbuf, 1);

    Curl_alpn_to_proto_str(&proto, connssl->alpn);
    infof(data, VTLS_INFOF_ALPN_OFFER_1STR, proto.data);
  }
  else {
    InitSecBuffer(&inbuf, SECBUFFER_EMPTY, NULL, 0);
    InitSecBufferDesc(&inbuf_desc, &inbuf, 1);
  }
#else /* HAS_ALPN_SCHANNEL */
  InitSecBuffer(&inbuf, SECBUFFER_EMPTY, NULL, 0);
  InitSecBufferDesc(&inbuf_desc, &inbuf, 1);
#endif

  /* setup output buffer */
  InitSecBuffer(&outbuf, SECBUFFER_EMPTY, NULL, 0);
  InitSecBufferDesc(&outbuf_desc, &outbuf, 1);

  /* security request flags */
  backend->req_flags = ISC_REQ_SEQUENCE_DETECT | ISC_REQ_REPLAY_DETECT |
                       ISC_REQ_CONFIDENTIALITY | ISC_REQ_ALLOCATE_MEMORY |
                       ISC_REQ_STREAM;

  if(!ssl_config->auto_client_cert) {
    backend->req_flags |= ISC_REQ_USE_SUPPLIED_CREDS;
  }

  /* allocate memory for the security context handle */
  backend->ctxt = (struct Curl_schannel_ctxt *)
    curlx_calloc(1, sizeof(struct Curl_schannel_ctxt));
  if(!backend->ctxt) {
    failf(data, "schannel: unable to allocate memory");
    return CURLE_OUT_OF_MEMORY;
  }

  /* Schannel InitializeSecurityContext:
     https://learn.microsoft.com/windows/win32/api/rrascfg/nn-rrascfg-ieapproviderconfig

     At the moment we do not pass inbuf unless we are using ALPN since we only
     use it for that, and WINE (for which we currently disable ALPN) is giving
     us problems with inbuf regardless. https://github.com/curl/curl/issues/983
  */
  sspi_status = Curl_pSecFn->InitializeSecurityContext(
    &backend->cred->cred_handle, NULL, backend->cred->sni_hostname,
    backend->req_flags, 0, 0,
    (backend->use_alpn ? &inbuf_desc : NULL),
    0, &backend->ctxt->ctxt_handle,
    &outbuf_desc, &backend->ret_flags, NULL);

  if(sspi_status != SEC_I_CONTINUE_NEEDED) {
    char buffer[STRERROR_LEN];
    Curl_safefree(backend->ctxt);
    switch(sspi_status) {
    case SEC_E_INSUFFICIENT_MEMORY:
      failf(data, "schannel: initial InitializeSecurityContext failed: %s",
            Curl_sspi_strerror(sspi_status, buffer, sizeof(buffer)));
      return CURLE_OUT_OF_MEMORY;
    case SEC_E_WRONG_PRINCIPAL:
      failf(data, "schannel: SNI or certificate check failed: %s",
            Curl_sspi_strerror(sspi_status, buffer, sizeof(buffer)));
      return CURLE_PEER_FAILED_VERIFICATION;
#if 0
    case SEC_E_INVALID_HANDLE:
    case SEC_E_INVALID_TOKEN:
    case SEC_E_LOGON_DENIED:
    case SEC_E_TARGET_UNKNOWN:
    case SEC_E_NO_AUTHENTICATING_AUTHORITY:
    case SEC_E_INTERNAL_ERROR:
    case SEC_E_NO_CREDENTIALS:
    case SEC_E_UNSUPPORTED_FUNCTION:
    case SEC_E_APPLICATION_PROTOCOL_MISMATCH:
#endif
    default:
      failf(data, "schannel: initial InitializeSecurityContext failed: %s",
            Curl_sspi_strerror(sspi_status, buffer, sizeof(buffer)));
      return CURLE_SSL_CONNECT_ERROR;
    }
  }

  DEBUGF(infof(data, "schannel: sending initial handshake data: "
               "sending %lu bytes.", outbuf.cbBuffer));

  /* send initial handshake data which is now stored in output buffer */
  result = Curl_conn_cf_send(cf->next, data,
                             (const uint8_t *)outbuf.pvBuffer,
                             outbuf.cbBuffer, FALSE,
                             &written);
  Curl_pSecFn->FreeContextBuffer(outbuf.pvBuffer);
  if(result || (outbuf.cbBuffer != written)) {
    failf(data, "schannel: failed to send initial handshake data: "
          "sent %zu of %lu bytes", written, outbuf.cbBuffer);
    return CURLE_SSL_CONNECT_ERROR;
  }

  DEBUGF(infof(data, "schannel: sent initial handshake data: "
               "sent %zu bytes", written));

  backend->recv_unrecoverable_err = CURLE_OK;
  backend->recv_sspi_close_notify = FALSE;
  backend->recv_connection_closed = FALSE;
  backend->recv_renegotiating = FALSE;
  backend->renegotiate_state.started = FALSE;
  backend->encdata_is_incomplete = FALSE;

  /* continue to second handshake step */
  connssl->connecting_state = ssl_connect_2;

  return CURLE_OK;
}

static CURLcode schannel_error(struct Curl_easy *data,
                               SECURITY_STATUS sspi_status)
{
  char buffer[STRERROR_LEN];
  switch(sspi_status) {
  case SEC_E_INSUFFICIENT_MEMORY:
    failf(data, "schannel: next InitializeSecurityContext failed: %s",
          Curl_sspi_strerror(sspi_status, buffer, sizeof(buffer)));
    return CURLE_OUT_OF_MEMORY;
  case SEC_E_WRONG_PRINCIPAL:
    failf(data, "schannel: SNI or certificate check failed: %s",
          Curl_sspi_strerror(sspi_status, buffer, sizeof(buffer)));
    return CURLE_PEER_FAILED_VERIFICATION;
  case SEC_E_UNTRUSTED_ROOT:
    failf(data, "schannel: %s",
          Curl_sspi_strerror(sspi_status, buffer, sizeof(buffer)));
    return CURLE_PEER_FAILED_VERIFICATION;
#if 0
  case SEC_E_INVALID_HANDLE:
  case SEC_E_INVALID_TOKEN:
  case SEC_E_LOGON_DENIED:
  case SEC_E_TARGET_UNKNOWN:
  case SEC_E_NO_AUTHENTICATING_AUTHORITY:
  case SEC_E_INTERNAL_ERROR:
  case SEC_E_NO_CREDENTIALS:
  case SEC_E_UNSUPPORTED_FUNCTION:
  case SEC_E_APPLICATION_PROTOCOL_MISMATCH:
#endif
  default:
    failf(data, "schannel: next InitializeSecurityContext failed: %s",
          Curl_sspi_strerror(sspi_status, buffer, sizeof(buffer)));
    return CURLE_SSL_CONNECT_ERROR;
  }
}

static CURLcode schannel_connect_step2(struct Curl_cfilter *cf,
                                       struct Curl_easy *data)
{
  struct ssl_connect_data *connssl = cf->ctx;
  struct schannel_ssl_backend_data *backend =
    (struct schannel_ssl_backend_data *)connssl->backend;
  struct ssl_primary_config *conn_config = Curl_ssl_cf_get_primary_config(cf);
  int i;
  size_t nread = 0, written = 0;
  unsigned char *reallocated_buffer;
  SecBuffer outbuf[3];
  SecBufferDesc outbuf_desc;
  SecBuffer inbuf[2];
  SecBufferDesc inbuf_desc;
  SECURITY_STATUS sspi_status = SEC_E_OK;
  CURLcode result;
  bool doread;
  const char *pubkey_ptr;

  DEBUGASSERT(backend);

  doread = (connssl->io_need & CURL_SSL_IO_NEED_SEND) ? FALSE : TRUE;
  connssl->io_need = CURL_SSL_IO_NEED_NONE;

  DEBUGF(infof(data, "schannel: SSL/TLS connection with %s port %d (step 2/3)",
               connssl->peer.hostname, connssl->peer.port));

  if(!backend->cred || !backend->ctxt)
    return CURLE_SSL_CONNECT_ERROR;

  /* buffer to store previously received and decrypted data */
  if(!backend->decdata_buffer) {
    backend->decdata_offset = 0;
    backend->decdata_length = CURL_SCHANNEL_BUFFER_INIT_SIZE;
    backend->decdata_buffer = curlx_malloc(backend->decdata_length);
    if(!backend->decdata_buffer) {
      failf(data, "schannel: unable to allocate memory");
      return CURLE_OUT_OF_MEMORY;
    }
  }

  /* buffer to store previously received and encrypted data */
  if(!backend->encdata_buffer) {
    backend->encdata_is_incomplete = FALSE;
    backend->encdata_offset = 0;
    backend->encdata_length = CURL_SCHANNEL_BUFFER_INIT_SIZE;
    backend->encdata_buffer = curlx_malloc(backend->encdata_length);
    if(!backend->encdata_buffer) {
      failf(data, "schannel: unable to allocate memory");
      return CURLE_OUT_OF_MEMORY;
    }
  }

  /* if we need a bigger buffer to read a full message, increase buffer now */
  if(backend->encdata_length - backend->encdata_offset <
     CURL_SCHANNEL_BUFFER_FREE_SIZE) {
    /* increase internal encrypted data buffer */
    size_t reallocated_length = backend->encdata_offset +
      CURL_SCHANNEL_BUFFER_FREE_SIZE;
    reallocated_buffer = curlx_realloc(backend->encdata_buffer,
                                       reallocated_length);

    if(!reallocated_buffer) {
      failf(data, "schannel: unable to re-allocate memory");
      return CURLE_OUT_OF_MEMORY;
    }
    else {
      backend->encdata_buffer = reallocated_buffer;
      backend->encdata_length = reallocated_length;
    }
  }

  for(;;) {
    if(doread) {
      /* read encrypted handshake data from socket */
      result = Curl_conn_cf_recv(cf->next, data,
                                 (char *)(backend->encdata_buffer +
                                          backend->encdata_offset),
                                 backend->encdata_length -
                                 backend->encdata_offset,
                                 &nread);
      if(result == CURLE_AGAIN) {
        if(!backend->encdata_offset || backend->encdata_is_incomplete) {
          connssl->io_need = CURL_SSL_IO_NEED_RECV;
          DEBUGF(infof(data, "schannel: failed to receive handshake, "
                       "need more data"));
          return CURLE_OK;
        }
        else {
          DEBUGF(infof(data, "schannel: no new handshake data received, "
                       "continuing to process existing handshake data"));
        }
      }
      else if(result || (nread == 0)) {
        failf(data, "schannel: failed to receive handshake, "
              "SSL/TLS connection failed");
        return CURLE_SSL_CONNECT_ERROR;
      }
      else {
        /* increase encrypted data buffer offset */
        backend->encdata_offset += nread;
        backend->encdata_is_incomplete = FALSE;
        SCH_DEV(infof(data, "schannel: encrypted data got %zu", nread));
      }
    }

    SCH_DEV(infof(data,
                  "schannel: encrypted data buffer: offset %zu length %zu",
                  backend->encdata_offset, backend->encdata_length));

    /* setup input buffers */
    InitSecBuffer(&inbuf[0], SECBUFFER_TOKEN,
                  curlx_malloc(backend->encdata_offset),
                  curlx_uztoul(backend->encdata_offset));
    InitSecBuffer(&inbuf[1], SECBUFFER_EMPTY, NULL, 0);
    InitSecBufferDesc(&inbuf_desc, inbuf, 2);

    /* setup output buffers */
    InitSecBuffer(&outbuf[0], SECBUFFER_TOKEN, NULL, 0);
    InitSecBuffer(&outbuf[1], SECBUFFER_ALERT, NULL, 0);
    InitSecBuffer(&outbuf[2], SECBUFFER_EMPTY, NULL, 0);
    InitSecBufferDesc(&outbuf_desc, outbuf, 3);

    if(!inbuf[0].pvBuffer) {
      failf(data, "schannel: unable to allocate memory");
      return CURLE_OUT_OF_MEMORY;
    }

    /* copy received handshake data into input buffer */
    memcpy(inbuf[0].pvBuffer, backend->encdata_buffer,
           backend->encdata_offset);

    /* The socket must be writeable (or a poll error occurred) before we call
       InitializeSecurityContext to continue processing the received TLS
       records. This is because that function is not idempotent and we do not
       support partial save/resume sending replies of handshake tokens. */
    if(!SOCKET_WRITABLE(Curl_conn_cf_get_socket(cf, data), 0)) {
      SCH_DEV(infof(data, "schannel: handshake waiting for writeable socket"));
      connssl->io_need = CURL_SSL_IO_NEED_SEND;
      curlx_free(inbuf[0].pvBuffer);
      return CURLE_OK;
    }

    sspi_status = Curl_pSecFn->InitializeSecurityContext(
      &backend->cred->cred_handle, &backend->ctxt->ctxt_handle,
      backend->cred->sni_hostname, backend->req_flags,
      0, 0, &inbuf_desc, 0, NULL,
      &outbuf_desc, &backend->ret_flags, NULL);

    /* free buffer for received handshake data */
    Curl_safefree(inbuf[0].pvBuffer);

    /* check if the handshake was incomplete */
    switch(sspi_status) {
    case SEC_E_INCOMPLETE_MESSAGE:
      backend->encdata_is_incomplete = TRUE;
      connssl->io_need = CURL_SSL_IO_NEED_RECV;
      DEBUGF(infof(data,
                   "schannel: received incomplete message, need more data"));
      return CURLE_OK;

    case SEC_I_CONTINUE_NEEDED:
    case SEC_E_OK:
      /* check if the handshake needs to be continued */
      result = CURLE_OK;
      for(i = 0; i < 3; i++) {
        /* search for handshake tokens that need to be send */
        if(outbuf[i].BufferType == SECBUFFER_TOKEN && outbuf[i].cbBuffer > 0) {
          DEBUGF(infof(data, "schannel: sending next handshake data: "
                       "sending %lu bytes.", outbuf[i].cbBuffer));

          /* send handshake token to server */
          result = Curl_conn_cf_send(cf->next, data,
                                     (const uint8_t *)outbuf[i].pvBuffer,
                                     outbuf[i].cbBuffer,
                                     FALSE, &written);
          if(result || (outbuf[i].cbBuffer != written)) {
            failf(data, "schannel: failed to send next handshake data: "
                  "sent %zu of %lu bytes", written, outbuf[i].cbBuffer);
            result = CURLE_SSL_CONNECT_ERROR;
          }
        }
      }
      for(i = 0; i < 3; i++) {
        /* free obsolete buffer */
        if(outbuf[i].pvBuffer)
          Curl_pSecFn->FreeContextBuffer(outbuf[i].pvBuffer);
      }
      if(result)
        return result;
      break;

    case SEC_I_INCOMPLETE_CREDENTIALS:
      if(!(backend->req_flags & ISC_REQ_USE_SUPPLIED_CREDS)) {
        /* If the server has requested a client certificate, attempt to
           continue the handshake without one. This will allow connections to
           servers which request a client certificate but do not require
           it. */
        backend->req_flags |= ISC_REQ_USE_SUPPLIED_CREDS;
        connssl->io_need = CURL_SSL_IO_NEED_SEND;
        DEBUGF(infof(data,
                     "schannel: a client certificate has been requested"));
        return CURLE_OK;
      }
      FALLTHROUGH();

    default:
      return schannel_error(data, sspi_status);
    }

    /* check if there was additional remaining encrypted data */
    if(inbuf[1].BufferType == SECBUFFER_EXTRA && inbuf[1].cbBuffer > 0) {
      SCH_DEV(infof(data, "schannel: encrypted data length: %lu",
                    inbuf[1].cbBuffer));
      /*
        There are two cases where we could be getting extra data here:
        1) If we are renegotiating a connection and the handshake is already
        complete (from the server perspective), it can encrypted app data
        (not handshake data) in an extra buffer at this point.
        2) (sspi_status == SEC_I_CONTINUE_NEEDED) We are negotiating a
        connection and this extra data is part of the handshake.
        We should process the data immediately; waiting for the socket to
        be ready may fail since the server is done sending handshake data.
      */
      /* check if the remaining data is less than the total amount
         and therefore begins after the already processed data */
      if(backend->encdata_offset > inbuf[1].cbBuffer) {
        memmove(backend->encdata_buffer,
                (backend->encdata_buffer + backend->encdata_offset) -
                  inbuf[1].cbBuffer,
                inbuf[1].cbBuffer);
        backend->encdata_offset = inbuf[1].cbBuffer;
        if(sspi_status == SEC_I_CONTINUE_NEEDED) {
          doread = FALSE;
          continue;
        }
      }
    }
    else {
      backend->encdata_offset = 0;
    }
    break;
  }

  /* check if the handshake needs to be continued */
  if(sspi_status == SEC_I_CONTINUE_NEEDED) {
    connssl->io_need = CURL_SSL_IO_NEED_RECV;
    return CURLE_OK;
  }

  /* check if the handshake is complete */
  if(sspi_status == SEC_E_OK) {
    connssl->connecting_state = ssl_connect_3;
    DEBUGF(infof(data, "schannel: SSL/TLS handshake complete"));
  }

#ifndef CURL_DISABLE_PROXY
  pubkey_ptr = Curl_ssl_cf_is_proxy(cf) ?
    data->set.str[STRING_SSL_PINNEDPUBLICKEY_PROXY] :
    data->set.str[STRING_SSL_PINNEDPUBLICKEY];
#else
  pubkey_ptr = data->set.str[STRING_SSL_PINNEDPUBLICKEY];
#endif
  if(pubkey_ptr) {
    result = schannel_pkp_pin_peer_pubkey(cf, data, pubkey_ptr);
    if(result) {
      failf(data, "SSL: public key does not match pinned public key");
      return result;
    }
  }

  if(conn_config->verifypeer && backend->use_manual_cred_validation) {
    /* Certificate verification also verifies the hostname if verifyhost */
    return Curl_verify_certificate(cf, data);
  }

  /* Verify the hostname manually when certificate verification is disabled,
     because in that case Schannel will not verify it. */
  if(!conn_config->verifypeer && conn_config->verifyhost)
    return Curl_verify_host(cf, data);

  return CURLE_OK;
}

static bool valid_cert_encoding(const CERT_CONTEXT *cert_context)
{
  return (cert_context != NULL) &&
    ((cert_context->dwCertEncodingType & X509_ASN_ENCODING) != 0) &&
    (cert_context->pbCertEncoded != NULL) &&
    (cert_context->cbCertEncoded > 0);
}

typedef bool (*Read_crt_func)(const CERT_CONTEXT *ccert_context,
                              bool reverse_order, void *arg);

static void traverse_cert_store(const CERT_CONTEXT *context,
                                Read_crt_func func, void *arg)
{
  const CERT_CONTEXT *current_context = NULL;
  bool should_continue = TRUE;
  bool first = TRUE;
  bool reverse_order = FALSE;
  while(should_continue &&
        (current_context = CertEnumCertificatesInStore(
          context->hCertStore,
          current_context)) != NULL) {
    /* Windows 11 22H2 OS Build 22621.674 or higher enumerates certificates in
       leaf-to-root order while all previous versions of Windows enumerate
       certificates in root-to-leaf order. Determine the order of enumeration
       by comparing SECPKG_ATTR_REMOTE_CERT_CONTEXT's pbCertContext with the
       first certificate's pbCertContext. */
    if(first && context->pbCertEncoded != current_context->pbCertEncoded)
      reverse_order = TRUE;
    should_continue = func(current_context, reverse_order, arg);
    first = FALSE;
  }

  if(current_context)
    CertFreeCertificateContext(current_context);
}

static bool cert_counter_callback(const CERT_CONTEXT *ccert_context,
                                  bool reverse_order, void *certs_count)
{
  (void)reverse_order;
  if(valid_cert_encoding(ccert_context))
    (*(int *)certs_count)++;
  if(*(int *)certs_count > MAX_ALLOWED_CERT_AMOUNT)
    return FALSE;
  return TRUE;
}

struct Adder_args {
  struct Curl_easy *data;
  CURLcode result;
  int idx;
  int certs_count;
};

static bool add_cert_to_certinfo(const CERT_CONTEXT *ccert_context,
                                 bool reverse_order, void *raw_arg)
{
  struct Adder_args *args = (struct Adder_args *)raw_arg;
  args->result = CURLE_OK;
  if(valid_cert_encoding(ccert_context)) {
    const char *beg = (const char *)ccert_context->pbCertEncoded;
    const char *end = beg + ccert_context->cbCertEncoded;
    int insert_index = reverse_order ? (args->certs_count - 1) - args->idx :
                       args->idx;
    args->result = Curl_extract_certinfo(args->data, insert_index,
                                         beg, end);
    args->idx++;
  }
  return args->result == CURLE_OK;
}


/* delete_imported_key deletes a persisted imported key. Errors ignored. */
static void delete_imported_key(PCCERT_CONTEXT imported_cert)
{
  DWORD byte_count;
  void *storage = NULL;
  CRYPT_KEY_PROV_INFO *prov_info;

#ifdef HAVE_NCRYPT
  NCRYPT_PROV_HANDLE prov_handle = 0;
  NCRYPT_PROV_HANDLE key_handle = 0;
#endif

  DEBUGASSERT(imported_cert);

  if(!CertGetCertificateContextProperty (
    imported_cert, CERT_KEY_PROV_INFO_PROP_ID, NULL, &byte_count)) {
    goto done;
  }

  storage = malloc(byte_count);
  if(!storage) {
    /* On failure to allocate, skip attempting to delete imported key. */
    goto done;
  }

  if(!CertGetCertificateContextProperty (
    imported_cert, CERT_KEY_PROV_INFO_PROP_ID, storage, &byte_count)) {
    goto done;
  }

  prov_info = (CRYPT_KEY_PROV_INFO*) storage;

  /* Delete persisted key: */
  if(prov_info->dwProvType == 0) {
      /* Key stored in CNG (Cryptographic Next Generation). */
#ifdef HAVE_NCRYPT
      /* Open provider handle. */
      {
        SECURITY_STATUS st = NCryptOpenStorageProvider(
          &prov_handle, prov_info->pwszProvName, 0 /* dwFlags */);
        if(st != ERROR_SUCCESS) {
          /* Ignore error */
          goto done;
        }
      }

      /* Open key: */
      {
        SECURITY_STATUS st = NCryptOpenKey(
          prov_handle,
          &key_handle,
          prov_info->pwszContainerName,
          0 /* dwLegacyKeySpec */,
          0 /* dwFlags */);
        if(st != SEC_E_OK) {
          /* Ignore error. */
          goto done;
        }
      }

      /* Delete persisted key: */
      {
        SECURITY_STATUS st = NCryptDeleteKey(key_handle, 0); /* Frees handle */
        if(st != SEC_E_OK) {
          /* Ignore error. */
          goto done;
        }
        /* NCryptDeleteKey freed key_handle. */
        key_handle = 0;
      }
  #endif
  }
  else {
      /* Key stored in legacy CAPI (CryptoAPI). */
      DWORD flags = (prov_info->dwFlags & CRYPT_MACHINE_KEYSET) |
        CRYPT_DELETEKEYSET;
      HCRYPTPROV prov = 0;
      LPTSTR container_name;
      LPTSTR prov_name;

      #ifdef UNICODE
      container_name = prov_info->pwszContainerName;
      prov_name = prov_info->pwszProvName;
      #else
      container_name =
        curlx_convert_wchar_to_UTF8(prov_info->pwszContainerName);
      prov_name =
        curlx_convert_wchar_to_UTF8(prov_info->pwszProvName);
      #endif
      CryptAcquireContext(
        &prov,
        container_name,
        prov_name,
        prov_info->dwProvType,
        flags);
      /* CryptAcquireContext is only called to delete key container.
       * Expect no CSP is returned. */
      DEBUGASSERT(prov == 0);

      #ifndef UNICODE
      curlx_unicodefree(container_name);
      curlx_unicodefree(prov_name);
      #endif
  }

done:
#ifdef HAVE_NCRYPT
    if(prov_handle) {
      NCryptFreeObject(prov_handle);
    }
    if(key_handle) {
      NCryptFreeObject(key_handle);
    }
#endif
    CertFreeCertificateContext(imported_cert);
    free(storage);
}

static void schannel_session_free(void *sessionid)
{
  /* this is expected to be called under sessionid lock */
  struct Curl_schannel_cred *cred = sessionid;

  if(cred) {
    cred->refcount--;
    if(cred->refcount == 0) {
      if(cred->imported_cert) {
        delete_imported_key(cred->imported_cert);
      }
      Curl_pSecFn->FreeCredentialsHandle(&cred->cred_handle);
      curlx_unicodefree(cred->sni_hostname);
      if(cred->client_cert_store) {
        CertCloseStore(cred->client_cert_store, 0);
        cred->client_cert_store = NULL;
      }
      Curl_safefree(cred);
    }
  }
}

static CURLcode schannel_connect_step3(struct Curl_cfilter *cf,
                                       struct Curl_easy *data)
{
  struct ssl_connect_data *connssl = cf->ctx;
  struct schannel_ssl_backend_data *backend =
    (struct schannel_ssl_backend_data *)connssl->backend;
  CURLcode result = CURLE_OK;
  SECURITY_STATUS sspi_status = SEC_E_OK;
  CERT_CONTEXT *ccert_context = NULL;
#ifdef HAS_ALPN_SCHANNEL
  SecPkgContext_ApplicationProtocol alpn_result;
#endif

  DEBUGASSERT(ssl_connect_3 == connssl->connecting_state);
  DEBUGASSERT(backend);

  DEBUGF(infof(data, "schannel: SSL/TLS connection with %s port %d (step 3/3)",
               connssl->peer.hostname, connssl->peer.port));

  if(!backend->cred)
    return CURLE_SSL_CONNECT_ERROR;

  /* check if the required context attributes are met */
  if(backend->ret_flags != backend->req_flags) {
    if(!(backend->ret_flags & ISC_RET_SEQUENCE_DETECT))
      failf(data, "schannel: failed to setup sequence detection");
    if(!(backend->ret_flags & ISC_RET_REPLAY_DETECT))
      failf(data, "schannel: failed to setup replay detection");
    if(!(backend->ret_flags & ISC_RET_CONFIDENTIALITY))
      failf(data, "schannel: failed to setup confidentiality");
    if(!(backend->ret_flags & ISC_RET_ALLOCATED_MEMORY))
      failf(data, "schannel: failed to setup memory allocation");
    if(!(backend->ret_flags & ISC_RET_STREAM))
      failf(data, "schannel: failed to setup stream orientation");
    return CURLE_SSL_CONNECT_ERROR;
  }

#ifdef HAS_ALPN_SCHANNEL
  if(backend->use_alpn) {
    sspi_status =
      Curl_pSecFn->QueryContextAttributes(&backend->ctxt->ctxt_handle,
                                       SECPKG_ATTR_APPLICATION_PROTOCOL,
                                       &alpn_result);

    if(sspi_status != SEC_E_OK) {
      failf(data, "schannel: failed to retrieve ALPN result");
      return CURLE_SSL_CONNECT_ERROR;
    }

    if(alpn_result.ProtoNegoStatus ==
       SecApplicationProtocolNegotiationStatus_Success) {
      if(backend->recv_renegotiating &&
         connssl->negotiated.alpn &&
         strncmp(connssl->negotiated.alpn,
                 (const char *)alpn_result.ProtocolId,
                 alpn_result.ProtocolIdSize)) {
        /* Renegotiation selected a different protocol now, we cannot
         * deal with this */
        failf(data, "schannel: server selected an ALPN protocol too late");
        return CURLE_SSL_CONNECT_ERROR;
      }
      Curl_alpn_set_negotiated(cf, data, connssl, alpn_result.ProtocolId,
                               alpn_result.ProtocolIdSize);
    }
    else {
      if(!backend->recv_renegotiating)
        Curl_alpn_set_negotiated(cf, data, connssl, NULL, 0);
    }
  }
#endif

  /* save the current session data for possible reuse */
  if(Curl_ssl_scache_use(cf, data)) {
    Curl_ssl_scache_lock(data);
    /* Up ref count since call takes ownership */
    backend->cred->refcount++;
    result = Curl_ssl_scache_add_obj(cf, data, connssl->peer.scache_key,
                                     backend->cred, schannel_session_free);
    Curl_ssl_scache_unlock(data);
    if(result)
      return result;
  }

  if(data->set.ssl.certinfo) {
    int certs_count = 0;
    sspi_status =
      Curl_pSecFn->QueryContextAttributes(&backend->ctxt->ctxt_handle,
                                       SECPKG_ATTR_REMOTE_CERT_CONTEXT,
                                       &ccert_context);

    if((sspi_status != SEC_E_OK) || !ccert_context) {
      failf(data, "schannel: failed to retrieve remote cert context");
      return CURLE_PEER_FAILED_VERIFICATION;
    }

    traverse_cert_store(ccert_context, cert_counter_callback, &certs_count);
    if(certs_count > MAX_ALLOWED_CERT_AMOUNT) {
      failf(data, "%d certificates is more than allowed (%u)",
            certs_count, MAX_ALLOWED_CERT_AMOUNT);
      CertFreeCertificateContext(ccert_context);
      return CURLE_SSL_CONNECT_ERROR;
    }

    result = Curl_ssl_init_certinfo(data, certs_count);
    if(!result) {
      struct Adder_args args;
      args.data = data;
      args.idx = 0;
      args.certs_count = certs_count;
      args.result = CURLE_OK;
      traverse_cert_store(ccert_context, add_cert_to_certinfo, &args);
      result = args.result;
    }
    CertFreeCertificateContext(ccert_context);
    if(result)
      return result;
  }

  connssl->connecting_state = ssl_connect_done;

  return CURLE_OK;
}

static CURLcode schannel_connect(struct Curl_cfilter *cf,
                                 struct Curl_easy *data,
                                 bool *done)
{
  struct ssl_connect_data *connssl = cf->ctx;
  CURLcode result;

  /* check if the connection has already been established */
  if(ssl_connection_complete == connssl->state) {
    *done = TRUE;
    return CURLE_OK;
  }

  *done = FALSE;

  if(ssl_connect_1 == connssl->connecting_state) {
    result = schannel_connect_step1(cf, data);
    if(result)
      return result;
  }

  if(ssl_connect_2 == connssl->connecting_state) {
    result = schannel_connect_step2(cf, data);
    if(result)
      return result;
  }

  if(ssl_connect_3 == connssl->connecting_state) {
    result = schannel_connect_step3(cf, data);
    if(result)
      return result;
  }

  if(ssl_connect_done == connssl->connecting_state) {
    connssl->state = ssl_connection_complete;

#ifdef SECPKG_ATTR_ENDPOINT_BINDINGS  /* mingw-w64 v9+. MS SDK 7.0A+. */
    /* When SSPI is used in combination with Schannel
     * we need the Schannel context to create the Schannel
     * binding to pass the IIS extended protection checks.
     * Available on Windows 7 or later.
     */
    {
      struct schannel_ssl_backend_data *backend =
        (struct schannel_ssl_backend_data *)connssl->backend;
      DEBUGASSERT(backend);
      cf->conn->sslContext = &backend->ctxt->ctxt_handle;
    }
#endif

    *done = TRUE;
  }

  return CURLE_OK;
}

enum schannel_renegotiate_caller_t {
  SCH_RENEG_CALLER_IS_RECV,
  SCH_RENEG_CALLER_IS_SEND
};

#define MAX_RENEG_BLOCK_TIME (7 * 1000) /* 7 seconds in milliseconds */

/* This function renegotiates the connection due to a server request received
   by schannel_recv. This function returns CURLE_AGAIN if the renegotiation is
   incomplete. In that case, we remain in the renegotiation (connecting) stage
   and future calls to schannel_recv and schannel_send must call this function
   first to complete the renegotiation. */
static CURLcode
schannel_recv_renegotiate(struct Curl_cfilter *cf, struct Curl_easy *data,
                          enum schannel_renegotiate_caller_t caller)
{
  CURLcode result;
  curl_socket_t sockfd;
  struct ssl_connect_data *connssl = cf->ctx;
  struct schannel_ssl_backend_data *backend =
    (struct schannel_ssl_backend_data *)connssl->backend;
  struct schannel_renegotiate_state *rs = &backend->renegotiate_state;

  if(!backend || !backend->recv_renegotiating) {
    failf(data, "schannel: unexpected call to schannel_recv_renegotiate");
    return CURLE_SSL_CONNECT_ERROR;
  }
  DEBUGASSERT(caller <= SCH_RENEG_CALLER_IS_SEND);
  if(caller == SCH_RENEG_CALLER_IS_RECV)
    SCH_DEV(infof(data, "schannel: renegotiation caller is schannel_recv"));
  else
    SCH_DEV(infof(data, "schannel: renegotiation caller is schannel_send"));

  sockfd = Curl_conn_cf_get_socket(cf, data);

  if(sockfd == CURL_SOCKET_BAD) {
    failf(data, "schannel: renegotiation missing socket");
    return CURLE_SSL_CONNECT_ERROR;
  }

  if(!rs->started) { /* new renegotiation */
    infof(data, "schannel: renegotiating SSL/TLS connection");
    DEBUGASSERT(connssl->state == ssl_connection_complete);
    DEBUGASSERT(connssl->connecting_state == ssl_connect_done);
    connssl->state = ssl_connection_negotiating;
    connssl->connecting_state = ssl_connect_2;
    memset(rs, 0, sizeof(*rs));
    rs->io_need = CURL_SSL_IO_NEED_SEND;
    rs->start_time = curlx_now();
    rs->started = TRUE;
  }

  for(;;) {
    bool block_read, block_write, blocking, done;
    curl_socket_t readfd, writefd;
    timediff_t elapsed;

    elapsed = curlx_timediff_ms(curlx_now(), rs->start_time);
    if(elapsed >= MAX_RENEG_BLOCK_TIME) {
      failf(data, "schannel: renegotiation timeout");
      result = CURLE_SSL_CONNECT_ERROR;
      break;
    }

    /* the current io_need state may have been overwritten since the last time
       this function was called. restore the io_need state needed to continue
       the renegotiation. */

    connssl->io_need = rs->io_need;

    result = schannel_connect(cf, data, &done);

    rs->io_need = connssl->io_need;

    if(!result && !done)
      result = CURLE_AGAIN;

    if(result != CURLE_AGAIN)
      break;

    readfd = (rs->io_need & CURL_SSL_IO_NEED_RECV) ? sockfd : CURL_SOCKET_BAD;
    writefd = (rs->io_need & CURL_SSL_IO_NEED_SEND) ? sockfd : CURL_SOCKET_BAD;

    if(readfd == CURL_SOCKET_BAD && writefd == CURL_SOCKET_BAD)
      continue;

    /* connect should not have requested io read and write together */
    DEBUGASSERT(readfd == CURL_SOCKET_BAD || writefd == CURL_SOCKET_BAD);

    /* This function is partially blocking to avoid a stoppage that would
     * occur if the user is waiting on the socket only in one direction.
     *
     * For example, if the user has called recv then they may not be waiting
     * for a writeable socket and vice versa, so we block to avoid that.
     *
     * In practice a wait is unlikely to occur. For caller recv if handshake
     * data needs to be sent then we block for a writeable socket that should
     * be writeable immediately except for OS resource constraints. For caller
     * send if handshake data needs to be received then we block for a readable
     * socket, which could take some time, but it is more likely the user has
     * called recv since they had called it prior (only recv can start
     * renegotiation and probably the user is going to call it again to get
     * more of their data before calling send).
     */

    block_read = (caller == SCH_RENEG_CALLER_IS_SEND) ? TRUE : FALSE;
    block_write = (caller == SCH_RENEG_CALLER_IS_RECV) ? TRUE : FALSE;

    blocking = (block_read && (readfd != CURL_SOCKET_BAD)) ||
               (block_write && (writefd != CURL_SOCKET_BAD));

    SCH_DEV_SHOWBOOL(block_read);
    SCH_DEV_SHOWBOOL(block_write);
    SCH_DEV_SHOWBOOL(blocking);

    for(;;) {
      int what;
      timediff_t timeout_ms, remaining;

      result = Curl_pgrsUpdate(data);
      if(result)
        break;

      elapsed = curlx_timediff_ms(curlx_now(), rs->start_time);
      if(elapsed >= MAX_RENEG_BLOCK_TIME) {
        failf(data, "schannel: renegotiation timeout");
        result = CURLE_SSL_CONNECT_ERROR;
        break;
      }
      remaining = MAX_RENEG_BLOCK_TIME - elapsed;

      if(blocking) {
        timeout_ms = Curl_timeleft_ms(data, NULL, FALSE);

        if(timeout_ms < 0) {
          result = CURLE_OPERATION_TIMEDOUT;
          break;
        }

        /* the blocking is in intervals so that the progress function can be
           called every second */
        if(!timeout_ms || timeout_ms > 1000)
          timeout_ms = 1000;

        if(timeout_ms > remaining)
          timeout_ms = remaining;
      }
      else
        timeout_ms = 0;

      SCH_DEV(infof(data, "schannel: renegotiation wait until socket is"
                    "%s%s for up to %" FMT_TIMEDIFF_T " ms",
                    ((readfd != CURL_SOCKET_BAD) ? " readable" : ""),
                    ((writefd != CURL_SOCKET_BAD) ? " writeable" : ""),
                    timeout_ms));

      what = Curl_socket_check(readfd, CURL_SOCKET_BAD, writefd, timeout_ms);

      if(what > 0 && (what & (CURL_CSELECT_IN | CURL_CSELECT_OUT))) {
        SCH_DEV(infof(data, "schannel: renegotiation socket %s%s",
                      ((what & CURL_CSELECT_IN) ? "CURL_CSELECT_IN " : ""),
                      ((what & CURL_CSELECT_OUT) ? "CURL_CSELECT_OUT " : "")));
        result = CURLE_AGAIN;
        break;
      }
      else if(!what) {
        SCH_DEV(infof(data, "schannel: renegotiation socket timeout"));
        if(blocking)
          continue;
        else
          return CURLE_AGAIN;
      }

      failf(data, "schannel: socket error during renegotiation");
      result = CURLE_SSL_CONNECT_ERROR;
      break;
    }
    if(result != CURLE_AGAIN)
      break;
  }

  DEBUGASSERT(result != CURLE_AGAIN);

  rs->started = FALSE;
  backend->recv_renegotiating = FALSE;
  connssl->io_need = CURL_SSL_IO_NEED_NONE;

  if(result)
    failf(data, "schannel: renegotiation failed");
  else
    infof(data, "schannel: SSL/TLS connection renegotiated");

  return result;
}

static CURLcode schannel_send(struct Curl_cfilter *cf, struct Curl_easy *data,
                              const void *buf, size_t len, size_t *pnwritten)
{
  size_t data_len = 0;
  unsigned char *ptr = NULL;
  struct ssl_connect_data *connssl = cf->ctx;
  SecBuffer outbuf[4];
  SecBufferDesc outbuf_desc;
  SECURITY_STATUS sspi_status = SEC_E_OK;
  CURLcode result = CURLE_OK;
  struct schannel_ssl_backend_data *backend =
    (struct schannel_ssl_backend_data *)connssl->backend;

  DEBUGASSERT(backend);
  *pnwritten = 0;

  if(backend->recv_renegotiating) {
    result = schannel_recv_renegotiate(cf, data, SCH_RENEG_CALLER_IS_SEND);
    if(result)
      return result;
  }

  /* check if the maximum stream sizes were queried */
  if(backend->stream_sizes.cbMaximumMessage == 0) {
    sspi_status = Curl_pSecFn->QueryContextAttributes(
      &backend->ctxt->ctxt_handle,
      SECPKG_ATTR_STREAM_SIZES,
      &backend->stream_sizes);
    if(sspi_status != SEC_E_OK) {
      return CURLE_SEND_ERROR;
    }
  }

  /* check if the buffer is longer than the maximum message length */
  if(len > backend->stream_sizes.cbMaximumMessage) {
    len = backend->stream_sizes.cbMaximumMessage;
  }

  /* calculate the complete message length and allocate a buffer for it */
  data_len = backend->stream_sizes.cbHeader + len +
    backend->stream_sizes.cbTrailer;
  ptr = (unsigned char *)curlx_malloc(data_len);
  if(!ptr) {
    return CURLE_OUT_OF_MEMORY;
  }

  /* setup output buffers (header, data, trailer, empty) */
  InitSecBuffer(&outbuf[0], SECBUFFER_STREAM_HEADER,
                ptr, backend->stream_sizes.cbHeader);
  InitSecBuffer(&outbuf[1], SECBUFFER_DATA,
                ptr + backend->stream_sizes.cbHeader, curlx_uztoul(len));
  InitSecBuffer(&outbuf[2], SECBUFFER_STREAM_TRAILER,
                ptr + backend->stream_sizes.cbHeader + len,
                backend->stream_sizes.cbTrailer);
  InitSecBuffer(&outbuf[3], SECBUFFER_EMPTY, NULL, 0);
  InitSecBufferDesc(&outbuf_desc, outbuf, 4);

  /* copy data into output buffer */
  memcpy(outbuf[1].pvBuffer, buf, len);

  /* https://learn.microsoft.com/windows/win32/api/sspi/nf-sspi-encryptmessage */
  sspi_status = Curl_pSecFn->EncryptMessage(&backend->ctxt->ctxt_handle, 0,
                                            &outbuf_desc, 0);

  /* check if the message was encrypted */
  if(sspi_status == SEC_E_OK) {

    /* send the encrypted message including header, data and trailer */
    len = outbuf[0].cbBuffer + outbuf[1].cbBuffer + outbuf[2].cbBuffer;

    /*
      it is important to send the full message which includes the header,
      encrypted payload, and trailer. Until the client receives all the
      data a coherent message has not been delivered and the client
      cannot read any of it.

      If we wanted to buffer the unwritten encrypted bytes, we would
      tell the client that all data it has requested to be sent has been
      sent. The unwritten encrypted bytes would be the first bytes to
      send on the next invocation.
      Here's the catch with this - if we tell the client that all the
      bytes have been sent, will the client call this method again to
      send the buffered data?  Looking at who calls this function, it
      seems the answer is NO.
    */

    /* send entire message or fail */
    while(len > *pnwritten) {
      size_t this_write = 0;
      int what;
      timediff_t timeout_ms = Curl_timeleft_ms(data, NULL, FALSE);
      if(timeout_ms < 0) {
        /* we already got the timeout */
        failf(data, "schannel: timed out sending data "
              "(bytes sent: %zu)", *pnwritten);
        result = CURLE_OPERATION_TIMEDOUT;
        break;
      }
      else if(!timeout_ms)
        timeout_ms = TIMEDIFF_T_MAX;
      what = SOCKET_WRITABLE(Curl_conn_cf_get_socket(cf, data), timeout_ms);
      if(what < 0) {
        /* fatal error */
        failf(data, "select/poll on SSL socket, errno: %d", SOCKERRNO);
        result = CURLE_SEND_ERROR;
        break;
      }
      else if(what == 0) {
        failf(data, "schannel: timed out sending data "
              "(bytes sent: %zu)", *pnwritten);
        result = CURLE_OPERATION_TIMEDOUT;
        break;
      }
      /* socket is writable */

       result = Curl_conn_cf_send(cf->next, data,
                                  (const uint8_t *)ptr + *pnwritten,
                                  len - *pnwritten,
                                  FALSE, &this_write);
      if(result == CURLE_AGAIN)
        continue;
      else if(result) {
        break;
      }

      *pnwritten += this_write;
    }
  }
  else if(sspi_status == SEC_E_INSUFFICIENT_MEMORY) {
    result = CURLE_OUT_OF_MEMORY;
  }
  else {
    result = CURLE_SEND_ERROR;
  }

  Curl_safefree(ptr);

  if(len == *pnwritten)
    /* Encrypted message including header, data and trailer entirely sent.
       The return value is the number of unencrypted bytes that were sent. */
    *pnwritten = outbuf[1].cbBuffer;

  return result;
}

static CURLcode schannel_recv(struct Curl_cfilter *cf, struct Curl_easy *data,
                              char *buf, size_t len, size_t *pnread)
{
  size_t size = 0;
  size_t nread = 0;
  struct ssl_connect_data *connssl = cf->ctx;
  unsigned char *reallocated_buffer;
  size_t reallocated_length;
  SecBuffer inbuf[4];
  SecBufferDesc inbuf_desc;
  SECURITY_STATUS sspi_status = SEC_E_OK;
  /* we want the length of the encrypted buffer to be at least large enough
     that it can hold all the bytes requested and some TLS record overhead. */
  size_t min_encdata_length = len + CURL_SCHANNEL_BUFFER_FREE_SIZE;
  struct schannel_ssl_backend_data *backend =
    (struct schannel_ssl_backend_data *)connssl->backend;
  CURLcode result = CURLE_OK;

  DEBUGASSERT(backend);
  *pnread = 0;

  if(backend->recv_renegotiating) {
    result = schannel_recv_renegotiate(cf, data, SCH_RENEG_CALLER_IS_RECV);
    if(result)
      return result;
  }

  /****************************************************************************
   * Do not return or set backend->recv_unrecoverable_err unless in the
   * cleanup. The pattern for return error is set *err, optional infof, goto
   * cleanup.
   *
   * Some verbose debug messages are wrapped by SCH_DEV() instead of DEBUGF()
   * and only shown if CURL_SCHANNEL_DEV_DEBUG was defined at build time. These
   * messages are extra verbose and intended for curl developers debugging
   * Schannel recv decryption.
   *
   * Our priority is to always return as much decrypted data to the caller as
   * possible, even if an error occurs. The state of the decrypted buffer must
   * always be valid. Transfer of decrypted data to the caller's buffer is
   * handled in the cleanup.
   */

  SCH_DEV(infof(data, "schannel: client wants to read %zu bytes", len));

  if(len && len <= backend->decdata_offset) {
    SCH_DEV(infof(data,
                  "schannel: enough decrypted data is already available"));
    goto cleanup;
  }
  else if(backend->recv_unrecoverable_err) {
    result = backend->recv_unrecoverable_err;
    infof(data, "schannel: an unrecoverable error occurred in a prior call");
    goto cleanup;
  }
  else if(backend->recv_sspi_close_notify) {
    /* once a server has indicated shutdown there is no more encrypted data */
    infof(data, "schannel: server indicated shutdown in a prior call");
    goto cleanup;
  }
  /* it is debatable what to return when !len. Regardless we cannot return
     immediately because there may be data to decrypt (in the case we want to
     decrypt all encrypted cached data) so handle !len later in cleanup.
  */
  else if(len && !backend->recv_connection_closed) {
    /* increase enc buffer in order to fit the requested amount of data */
    size = backend->encdata_length - backend->encdata_offset;
    if(size < CURL_SCHANNEL_BUFFER_FREE_SIZE ||
       backend->encdata_length < min_encdata_length) {
      reallocated_length = backend->encdata_offset +
        CURL_SCHANNEL_BUFFER_FREE_SIZE;
      if(reallocated_length < min_encdata_length) {
        reallocated_length = min_encdata_length;
      }
      reallocated_buffer = curlx_realloc(backend->encdata_buffer,
                                         reallocated_length);
      if(!reallocated_buffer) {
        result = CURLE_OUT_OF_MEMORY;
        failf(data, "schannel: unable to re-allocate memory");
        goto cleanup;
      }

      backend->encdata_buffer = reallocated_buffer;
      backend->encdata_length = reallocated_length;
      size = backend->encdata_length - backend->encdata_offset;
      SCH_DEV(infof(data, "schannel: encdata_buffer resized %zu",
                    backend->encdata_length));
    }

    SCH_DEV(infof(data,
                  "schannel: encrypted data buffer: offset %zu length %zu",
                  backend->encdata_offset, backend->encdata_length));

    /* read encrypted data from socket */
    result = Curl_conn_cf_recv(cf->next, data,
                             (char *)(backend->encdata_buffer +
                                      backend->encdata_offset),
                             size, &nread);
    if(result) {
      if(result == CURLE_AGAIN)
        SCH_DEV(infof(data, "schannel: recv returned CURLE_AGAIN"));
      else if(result == CURLE_RECV_ERROR)
        infof(data, "schannel: recv returned CURLE_RECV_ERROR");
      else
        infof(data, "schannel: recv returned error %d", result);
    }
    else if(nread == 0) {
      backend->recv_connection_closed = TRUE;
      DEBUGF(infof(data, "schannel: server closed the connection"));
    }
    else {
      backend->encdata_offset += nread;
      backend->encdata_is_incomplete = FALSE;
      SCH_DEV(infof(data, "schannel: encrypted data got %zu", nread));
    }
  }

  SCH_DEV(infof(data, "schannel: encrypted data buffer: offset %zu length %zu",
                backend->encdata_offset, backend->encdata_length));

  /* decrypt loop */
  while(backend->encdata_offset > 0 && sspi_status == SEC_E_OK &&
        (!len || backend->decdata_offset < len ||
         backend->recv_connection_closed)) {
    /* prepare data buffer for DecryptMessage call */
    InitSecBuffer(&inbuf[0], SECBUFFER_DATA, backend->encdata_buffer,
                  curlx_uztoul(backend->encdata_offset));

    /* we need 3 more empty input buffers for possible output */
    InitSecBuffer(&inbuf[1], SECBUFFER_EMPTY, NULL, 0);
    InitSecBuffer(&inbuf[2], SECBUFFER_EMPTY, NULL, 0);
    InitSecBuffer(&inbuf[3], SECBUFFER_EMPTY, NULL, 0);
    InitSecBufferDesc(&inbuf_desc, inbuf, 4);

    /* https://learn.microsoft.com/windows/win32/api/sspi/nf-sspi-decryptmessage
     */
    sspi_status = Curl_pSecFn->DecryptMessage(&backend->ctxt->ctxt_handle,
                                              &inbuf_desc, 0, NULL);

    /* check if everything went fine (server may want to renegotiate
       or shutdown the connection context) */
    if(sspi_status == SEC_E_OK || sspi_status == SEC_I_RENEGOTIATE ||
       sspi_status == SEC_I_CONTEXT_EXPIRED) {
      /* check for successfully decrypted data, even before actual
         renegotiation or shutdown of the connection context */
      if(inbuf[1].BufferType == SECBUFFER_DATA) {
        SCH_DEV(infof(data, "schannel: decrypted data length: %lu",
                      inbuf[1].cbBuffer));

        /* increase buffer in order to fit the received amount of data */
        size = inbuf[1].cbBuffer > CURL_SCHANNEL_BUFFER_FREE_SIZE ?
          inbuf[1].cbBuffer : CURL_SCHANNEL_BUFFER_FREE_SIZE;
        if(backend->decdata_length - backend->decdata_offset < size ||
           backend->decdata_length < len) {
          /* increase internal decrypted data buffer */
          reallocated_length = backend->decdata_offset + size;
          /* make sure that the requested amount of data fits */
          if(reallocated_length < len) {
            reallocated_length = len;
          }
          reallocated_buffer = curlx_realloc(backend->decdata_buffer,
                                             reallocated_length);
          if(!reallocated_buffer) {
            result = CURLE_OUT_OF_MEMORY;
            failf(data, "schannel: unable to re-allocate memory");
            goto cleanup;
          }
          backend->decdata_buffer = reallocated_buffer;
          backend->decdata_length = reallocated_length;
        }

        /* copy decrypted data to internal buffer */
        size = inbuf[1].cbBuffer;
        if(size) {
          memcpy(backend->decdata_buffer + backend->decdata_offset,
                 inbuf[1].pvBuffer, size);
          backend->decdata_offset += size;
        }

        SCH_DEV(infof(data, "schannel: decrypted data added: %zu", size));
        SCH_DEV(infof(data,
                      "schannel: decrypted cached: offset %zu length %zu",
                      backend->decdata_offset, backend->decdata_length));
      }

      /* check for remaining encrypted data */
      if(inbuf[3].BufferType == SECBUFFER_EXTRA && inbuf[3].cbBuffer > 0) {
        SCH_DEV(infof(data, "schannel: encrypted data length: %lu",
                      inbuf[3].cbBuffer));

        /* check if the remaining data is less than the total amount
         * and therefore begins after the already processed data
         */
        if(backend->encdata_offset > inbuf[3].cbBuffer) {
          /* move remaining encrypted data forward to the beginning of
             buffer */
          memmove(backend->encdata_buffer,
                  (backend->encdata_buffer + backend->encdata_offset) -
                    inbuf[3].cbBuffer,
                  inbuf[3].cbBuffer);
          backend->encdata_offset = inbuf[3].cbBuffer;
        }

        SCH_DEV(infof(data,
                      "schannel: encrypted cached: offset %zu length %zu",
                      backend->encdata_offset, backend->encdata_length));
      }
      else {
        /* reset encrypted buffer offset, because there is no data remaining */
        backend->encdata_offset = 0;
      }

      /* check if server wants to renegotiate the connection context */
      if(sspi_status == SEC_I_RENEGOTIATE) {
        infof(data, "schannel: remote party requests renegotiation");
        if(result && result != CURLE_AGAIN) {
          infof(data, "schannel: cannot renegotiate, an error is pending");
          goto cleanup;
        }

        backend->recv_renegotiating = TRUE;
        result = schannel_recv_renegotiate(cf, data, SCH_RENEG_CALLER_IS_RECV);
        if(result)
          goto cleanup;

        /* now retry receiving data */
        sspi_status = SEC_E_OK;
        continue;
      }
      /* check if the server closed the connection */
      else if(sspi_status == SEC_I_CONTEXT_EXPIRED) {
        /* In Windows 2000 SEC_I_CONTEXT_EXPIRED (close_notify) is not
           returned so we have to work around that in cleanup. */
        backend->recv_sspi_close_notify = TRUE;
        if(!backend->recv_connection_closed)
          backend->recv_connection_closed = TRUE;
        /* We received the close notify just fine, any error we got
         * from the lower filters afterwards (e.g. the socket), is not
         * an error on the TLS data stream. That one ended here. */
        if(result == CURLE_RECV_ERROR)
          result = CURLE_OK;
        infof(data,
              "schannel: server close notification received (close_notify)");
        goto cleanup;
      }
    }
    else if(sspi_status == SEC_E_INCOMPLETE_MESSAGE) {
      backend->encdata_is_incomplete = TRUE;
      if(!result)
        result = CURLE_AGAIN;
      SCH_DEV(infof(data, "schannel: failed to decrypt data, need more data"));
      goto cleanup;
    }
    else {
#ifndef CURL_DISABLE_VERBOSE_STRINGS
      char buffer[STRERROR_LEN];
      failf(data, "schannel: failed to read data from server: %s",
            Curl_sspi_strerror(sspi_status, buffer, sizeof(buffer)));
#endif
      result = CURLE_RECV_ERROR;
      goto cleanup;
    }
  }

  SCH_DEV(infof(data, "schannel: encrypted data buffer: offset %zu length %zu",
                backend->encdata_offset, backend->encdata_length));

  SCH_DEV(infof(data, "schannel: decrypted data buffer: offset %zu length %zu",
                backend->decdata_offset, backend->decdata_length));

cleanup:
  /* Warning- there is no guarantee the encdata state is valid at this point */
  SCH_DEV(infof(data, "schannel: schannel_recv cleanup"));

  /* Error if the connection has closed without a close_notify.

     The behavior here is a matter of debate. We do not want to be vulnerable
     to a truncation attack however there is some browser precedent for
     ignoring the close_notify for compatibility reasons.
  */
  if(len && !backend->decdata_offset && backend->recv_connection_closed &&
     !backend->recv_sspi_close_notify) {
    result = CURLE_RECV_ERROR;
    failf(data, "schannel: server closed abruptly (missing close_notify)");
  }

  /* Any error other than CURLE_AGAIN is an unrecoverable error. */
  if(result && result != CURLE_AGAIN)
    backend->recv_unrecoverable_err = result;

  size = len < backend->decdata_offset ? len : backend->decdata_offset;
  if(size) {
    memcpy(buf, backend->decdata_buffer, size);
    memmove(backend->decdata_buffer, backend->decdata_buffer + size,
            backend->decdata_offset - size);
    backend->decdata_offset -= size;
    SCH_DEV(infof(data, "schannel: decrypted data returned %zu", size));
    SCH_DEV(infof(data,
                  "schannel: decrypted data buffer: offset %zu length %zu",
                  backend->decdata_offset, backend->decdata_length));
    *pnread = size;
    return CURLE_OK;
  }

  if(!result && !backend->recv_connection_closed)
    result = CURLE_AGAIN;

  /* it is debatable what to return when !len. We could return whatever error
     we got from decryption but instead we override here so the return is
     consistent.
  */
  if(!len)
    return CURLE_OK;

  return result;
}

static bool schannel_data_pending(struct Curl_cfilter *cf,
                                  const struct Curl_easy *data)
{
  const struct ssl_connect_data *connssl = cf->ctx;
  struct schannel_ssl_backend_data *backend =
    (struct schannel_ssl_backend_data *)connssl->backend;

  (void)data;
  DEBUGASSERT(backend);

  if(backend->ctxt) /* SSL/TLS is in use */
    return backend->decdata_offset > 0 ||
           (backend->encdata_offset > 0 && !backend->encdata_is_incomplete) ||
           backend->recv_connection_closed ||
           backend->recv_sspi_close_notify ||
           backend->recv_unrecoverable_err;
  else
    return FALSE;
}

/* shut down the SSL connection and clean up related memory.
   this function can be called multiple times on the same connection including
   if the SSL connection failed (eg connection made but failed handshake). */
static CURLcode schannel_shutdown(struct Curl_cfilter *cf,
                                  struct Curl_easy *data,
                                  bool send_shutdown, bool *done)
{
  /* See https://learn.microsoft.com/windows/win32/secauthn/shutting-down-an-schannel-connection
   * Shutting Down an Schannel Connection
   */
  struct ssl_connect_data *connssl = cf->ctx;
  struct schannel_ssl_backend_data *backend =
    (struct schannel_ssl_backend_data *)connssl->backend;
  CURLcode result = CURLE_OK;

  if(cf->shutdown) {
    *done = TRUE;
    return CURLE_OK;
  }

  DEBUGASSERT(data);
  DEBUGASSERT(backend);

  /* Not supported in schannel */
  (void)send_shutdown;

  *done = FALSE;
  if(backend->ctxt) {
    infof(data, "schannel: shutting down SSL/TLS connection with %s port %d",
          connssl->peer.hostname, connssl->peer.port);
  }

  if(!backend->ctxt || cf->shutdown) {
    *done = TRUE;
    goto out;
  }

  if(backend->cred && backend->ctxt && !backend->sent_shutdown) {
    SecBufferDesc BuffDesc;
    SecBuffer Buffer;
    SECURITY_STATUS sspi_status;
    SecBuffer outbuf;
    SecBufferDesc outbuf_desc;
    DWORD dwshut = SCHANNEL_SHUTDOWN;

    InitSecBuffer(&Buffer, SECBUFFER_TOKEN, &dwshut, sizeof(dwshut));
    InitSecBufferDesc(&BuffDesc, &Buffer, 1);

    sspi_status = Curl_pSecFn->ApplyControlToken(&backend->ctxt->ctxt_handle,
                                              &BuffDesc);

    if(sspi_status != SEC_E_OK) {
      char buffer[STRERROR_LEN];
      failf(data, "schannel: ApplyControlToken failure: %s",
            Curl_sspi_strerror(sspi_status, buffer, sizeof(buffer)));
      result = CURLE_SEND_ERROR;
      goto out;
    }

    /* setup output buffer */
    InitSecBuffer(&outbuf, SECBUFFER_EMPTY, NULL, 0);
    InitSecBufferDesc(&outbuf_desc, &outbuf, 1);

    sspi_status = Curl_pSecFn->InitializeSecurityContext(
      &backend->cred->cred_handle,
      &backend->ctxt->ctxt_handle,
      backend->cred->sni_hostname,
      backend->req_flags,
      0,
      0,
      NULL,
      0,
      &backend->ctxt->ctxt_handle,
      &outbuf_desc,
      &backend->ret_flags, NULL);

    if((sspi_status == SEC_E_OK) || (sspi_status == SEC_I_CONTEXT_EXPIRED)) {
      /* send close message which is in output buffer */
      size_t written;

      result = Curl_conn_cf_send(cf->next, data,
                                 (const uint8_t *)outbuf.pvBuffer,
                                 outbuf.cbBuffer,
                                 FALSE, &written);
      Curl_pSecFn->FreeContextBuffer(outbuf.pvBuffer);
      if(!result) {
        if(written < outbuf.cbBuffer) {
          result = CURLE_SEND_ERROR;
          failf(data, "schannel: failed to send close msg: %s"
                " (bytes written: %zu)", curl_easy_strerror(result), written);
          goto out;
        }
        backend->sent_shutdown = TRUE;
        *done = TRUE;
      }
      else if(result == CURLE_AGAIN) {
        connssl->io_need = CURL_SSL_IO_NEED_SEND;
        result = CURLE_OK;
        goto out;
      }
      else {
        if(!backend->recv_connection_closed) {
          result = CURLE_SEND_ERROR;
          failf(data, "schannel: error sending close msg: %d", result);
          goto out;
        }
        /* Looks like server already closed the connection.
         * An error to send our close notify is not a failure. */
        *done = TRUE;
        result = CURLE_OK;
      }
    }
  }

  /* If the connection seems open and we have not seen the close notify
   * from the server yet, try to receive it. */
  if(backend->cred && backend->ctxt &&
     !backend->recv_sspi_close_notify && !backend->recv_connection_closed) {
    char buffer[1024];
    size_t nread;

    result = schannel_recv(cf, data, buffer, sizeof(buffer), &nread);
    if(result == CURLE_AGAIN) {
      connssl->io_need = CURL_SSL_IO_NEED_RECV;
    }
    else if(result) {
      CURL_TRC_CF(data, cf, "SSL shutdown, error %d", result);
      result = CURLE_RECV_ERROR;
    }
    else if(nread == 0) {
      /* We got the close notify alert and are done. */
      backend->recv_connection_closed = TRUE;
      *done = TRUE;
    }
    else {
      /* still data coming in? */
    }
  }

out:
  cf->shutdown = (result || *done);
  return result;
}

static void schannel_close(struct Curl_cfilter *cf, struct Curl_easy *data)
{
  struct ssl_connect_data *connssl = cf->ctx;
  struct schannel_ssl_backend_data *backend =
    (struct schannel_ssl_backend_data *)connssl->backend;

  DEBUGASSERT(data);
  DEBUGASSERT(backend);

  /* free SSPI Schannel API security context handle */
  if(backend->ctxt) {
    DEBUGF(infof(data, "schannel: clear security context handle"));
    Curl_pSecFn->DeleteSecurityContext(&backend->ctxt->ctxt_handle);
    Curl_safefree(backend->ctxt);
  }

  /* free SSPI Schannel API credential handle */
  if(backend->cred) {
    Curl_ssl_scache_lock(data);
    schannel_session_free(backend->cred);
    Curl_ssl_scache_unlock(data);
    backend->cred = NULL;
  }

  /* free internal buffer for received encrypted data */
  if(backend->encdata_buffer) {
    Curl_safefree(backend->encdata_buffer);
    backend->encdata_length = 0;
    backend->encdata_offset = 0;
    backend->encdata_is_incomplete = FALSE;
  }

  /* free internal buffer for received decrypted data */
  if(backend->decdata_buffer) {
    Curl_safefree(backend->decdata_buffer);
    backend->decdata_length = 0;
    backend->decdata_offset = 0;
  }
}

static int schannel_init(void)
{
#ifdef HAS_ALPN_SCHANNEL
  typedef const char *(APIENTRY *WINE_GET_VERSION_FN)(void);
#if defined(__clang__) && __clang_major__ >= 16
#pragma clang diagnostic push
#pragma clang diagnostic ignored "-Wcast-function-type-strict"
#endif
  WINE_GET_VERSION_FN p_wine_get_version =
    CURLX_FUNCTION_CAST(WINE_GET_VERSION_FN,
      GetProcAddress(GetModuleHandle(TEXT("ntdll")), "wine_get_version"));
#if defined(__clang__) && __clang_major__ >= 16
#pragma clang diagnostic pop
#endif
  if(p_wine_get_version) {  /* WINE detected */
    curl_off_t ver = 0;
    const char *wine_version = p_wine_get_version();  /* e.g. "6.0.2" */
    /* Assume ALPN support with WINE 6.0 or upper */
    if(wine_version)
      curlx_str_number(&wine_version, &ver, 20);
    s_win_has_alpn = (ver >= 6);
  }
  else {
    /* ALPN is supported on Windows 8.1 / Server 2012 R2 and above. */
    s_win_has_alpn = curlx_verify_windows_version(6, 3, 0, PLATFORM_WINNT,
                                                  VERSION_GREATER_THAN_EQUAL);
  }
#endif /* HAS_ALPN_SCHANNEL */

  return Curl_sspi_global_init() == CURLE_OK ? 1 : 0;
}

static void schannel_cleanup(void)
{
  Curl_sspi_global_cleanup();
}

static size_t schannel_version(char *buffer, size_t size)
{
  return curl_msnprintf(buffer, size, "Schannel");
}

static CURLcode schannel_random(struct Curl_easy *data,
                                unsigned char *entropy, size_t length)
{
  (void)data;

  return Curl_win32_random(entropy, length);
}

static CURLcode schannel_pkp_pin_peer_pubkey(struct Curl_cfilter *cf,
                                             struct Curl_easy *data,
                                             const char *pinnedpubkey)
{
  struct ssl_connect_data *connssl = cf->ctx;
  struct schannel_ssl_backend_data *backend =
    (struct schannel_ssl_backend_data *)connssl->backend;
  CERT_CONTEXT *pCertContextServer = NULL;

  /* Result is returned to caller */
  CURLcode result = CURLE_SSL_PINNEDPUBKEYNOTMATCH;

  DEBUGASSERT(backend);

  /* if a path was not specified, do not pin */
  if(!pinnedpubkey)
    return CURLE_OK;

  do {
    SECURITY_STATUS sspi_status;
    const char *x509_der;
    DWORD x509_der_len;
    struct Curl_X509certificate x509_parsed;
    struct Curl_asn1Element *pubkey;

    sspi_status =
      Curl_pSecFn->QueryContextAttributes(&backend->ctxt->ctxt_handle,
                                       SECPKG_ATTR_REMOTE_CERT_CONTEXT,
                                       &pCertContextServer);

    if((sspi_status != SEC_E_OK) || !pCertContextServer) {
      char buffer[STRERROR_LEN];
      failf(data, "schannel: Failed to read remote certificate context: %s",
            Curl_sspi_strerror(sspi_status, buffer, sizeof(buffer)));
      break; /* failed */
    }

    if(!(((pCertContextServer->dwCertEncodingType & X509_ASN_ENCODING) != 0) &&
         (pCertContextServer->cbCertEncoded > 0)))
      break;

    x509_der = (const char *)pCertContextServer->pbCertEncoded;
    x509_der_len = pCertContextServer->cbCertEncoded;
    memset(&x509_parsed, 0, sizeof(x509_parsed));
    if(Curl_parseX509(&x509_parsed, x509_der, x509_der + x509_der_len))
      break;

    pubkey = &x509_parsed.subjectPublicKeyInfo;
    if(!pubkey->header || pubkey->end <= pubkey->header) {
      failf(data, "SSL: failed retrieving public key from server certificate");
      break;
    }

    result = Curl_pin_peer_pubkey(data,
                                  pinnedpubkey,
                                  (const unsigned char *)pubkey->header,
                                  (size_t)(pubkey->end - pubkey->header));
    if(result) {
      failf(data, "SSL: public key does not match pinned public key");
    }
  } while(0);

  if(pCertContextServer)
    CertFreeCertificateContext(pCertContextServer);

  return result;
}

static void schannel_checksum(const unsigned char *input,
                              size_t inputlen,
                              unsigned char *checksum,
                              size_t checksumlen,
                              DWORD provType,
                              const unsigned int algId)
{
  HCRYPTPROV hProv = 0;
  HCRYPTHASH hHash = 0;
  DWORD cbHashSize = 0;
  DWORD dwHashSizeLen = (DWORD)sizeof(cbHashSize);
  DWORD dwChecksumLen = (DWORD)checksumlen;

  /* since this can fail in multiple ways, zero memory first so we never
   * return old data
   */
  memset(checksum, 0, checksumlen);

  if(!CryptAcquireContext(&hProv, NULL, NULL, provType,
                          CRYPT_VERIFYCONTEXT | CRYPT_SILENT))
    return; /* failed */

  do {
    if(!CryptCreateHash(hProv, algId, 0, 0, &hHash))
      break; /* failed */

    if(!CryptHashData(hHash, input, (DWORD)inputlen, 0))
      break; /* failed */

    /* get hash size */
    if(!CryptGetHashParam(hHash, HP_HASHSIZE, (BYTE *)&cbHashSize,
                          &dwHashSizeLen, 0))
      break; /* failed */

    /* check hash size */
    if(checksumlen < cbHashSize)
      break; /* failed */

    if(CryptGetHashParam(hHash, HP_HASHVAL, checksum, &dwChecksumLen, 0))
      break; /* failed */
  } while(0);

  if(hHash)
    CryptDestroyHash(hHash);

  if(hProv)
    CryptReleaseContext(hProv, 0);
}

static CURLcode schannel_sha256sum(const unsigned char *input,
                                   size_t inputlen,
                                   unsigned char *sha256sum,
                                   size_t sha256len)
{
  schannel_checksum(input, inputlen, sha256sum, sha256len,
                    PROV_RSA_AES, CALG_SHA_256);
  return CURLE_OK;
}

static void *schannel_get_internals(struct ssl_connect_data *connssl,
                                    CURLINFO info)
{
  struct schannel_ssl_backend_data *backend =
    (struct schannel_ssl_backend_data *)connssl->backend;
  (void)info;
  DEBUGASSERT(backend);
  return &backend->ctxt->ctxt_handle;
}

HCERTSTORE Curl_schannel_get_cached_cert_store(struct Curl_cfilter *cf,
                                               const struct Curl_easy *data)
{
  struct ssl_primary_config *conn_config = Curl_ssl_cf_get_primary_config(cf);
  struct Curl_multi *multi = data->multi;
  const struct curl_blob *ca_info_blob = conn_config->ca_info_blob;
  struct schannel_cert_share *share;
  const struct ssl_general_config *cfg = &data->set.general_ssl;
  timediff_t timeout_ms;
  timediff_t elapsed_ms;
  struct curltime now;
  unsigned char info_blob_digest[CURL_SHA256_DIGEST_LENGTH];

  DEBUGASSERT(multi);

  if(!multi) {
    return NULL;
  }

  share = Curl_hash_pick(&multi->proto_hash,
                         CURL_UNCONST(MPROTO_SCHANNEL_CERT_SHARE_KEY),
                         sizeof(MPROTO_SCHANNEL_CERT_SHARE_KEY) - 1);
  if(!share || !share->cert_store) {
    return NULL;
  }

  /* zero ca_cache_timeout completely disables caching */
  if(!cfg->ca_cache_timeout) {
    return NULL;
  }

  /* check for cache timeout by using the cached_x509_store_expired timediff
     calculation pattern from openssl.c.
     negative timeout means retain forever. */
  timeout_ms = cfg->ca_cache_timeout * (timediff_t)1000;
  if(timeout_ms >= 0) {
    now = curlx_now();
    elapsed_ms = curlx_timediff_ms(now, share->time);
    if(elapsed_ms >= timeout_ms) {
      return NULL;
    }
  }

  if(ca_info_blob) {
    if(share->CAinfo_blob_size != ca_info_blob->len) {
      return NULL;
    }
    schannel_sha256sum((const unsigned char *)ca_info_blob->data,
                       ca_info_blob->len,
                       info_blob_digest,
                       CURL_SHA256_DIGEST_LENGTH);
    if(memcmp(share->CAinfo_blob_digest, info_blob_digest,
              CURL_SHA256_DIGEST_LENGTH)) {
      return NULL;
    }
  }
  else {
    if(!conn_config->CAfile || !share->CAfile ||
       strcmp(share->CAfile, conn_config->CAfile)) {
      return NULL;
    }
  }

  return share->cert_store;
}

static void schannel_cert_share_free(void *key, size_t key_len, void *p)
{
  struct schannel_cert_share *share = p;
  DEBUGASSERT(key_len == (sizeof(MPROTO_SCHANNEL_CERT_SHARE_KEY) - 1));
  DEBUGASSERT(!memcmp(MPROTO_SCHANNEL_CERT_SHARE_KEY, key, key_len));
  (void)key;
  (void)key_len;
  if(share->cert_store) {
    CertCloseStore(share->cert_store, 0);
  }
  curlx_free(share->CAfile);
  curlx_free(share);
}

bool Curl_schannel_set_cached_cert_store(struct Curl_cfilter *cf,
                                         const struct Curl_easy *data,
                                         HCERTSTORE cert_store)
{
  struct ssl_primary_config *conn_config = Curl_ssl_cf_get_primary_config(cf);
  struct Curl_multi *multi = data->multi;
  const struct curl_blob *ca_info_blob = conn_config->ca_info_blob;
  struct schannel_cert_share *share;
  size_t CAinfo_blob_size = 0;
  char *CAfile = NULL;

  DEBUGASSERT(multi);

  if(!multi) {
    return FALSE;
  }

  share = Curl_hash_pick(&multi->proto_hash,
                         CURL_UNCONST(MPROTO_SCHANNEL_CERT_SHARE_KEY),
                         sizeof(MPROTO_SCHANNEL_CERT_SHARE_KEY) - 1);
  if(!share) {
    share = curlx_calloc(1, sizeof(*share));
    if(!share) {
      return FALSE;
    }
    if(!Curl_hash_add2(&multi->proto_hash,
                       CURL_UNCONST(MPROTO_SCHANNEL_CERT_SHARE_KEY),
                       sizeof(MPROTO_SCHANNEL_CERT_SHARE_KEY) - 1,
                       share, schannel_cert_share_free)) {
      curlx_free(share);
      return FALSE;
    }
  }

  if(ca_info_blob) {
    schannel_sha256sum((const unsigned char *)ca_info_blob->data,
                       ca_info_blob->len,
                       share->CAinfo_blob_digest,
                       CURL_SHA256_DIGEST_LENGTH);
    CAinfo_blob_size = ca_info_blob->len;
  }
  else {
    if(conn_config->CAfile) {
      CAfile = curlx_strdup(conn_config->CAfile);
      if(!CAfile) {
        return FALSE;
      }
    }
  }

  /* free old cache data */
  if(share->cert_store) {
    CertCloseStore(share->cert_store, 0);
  }
  curlx_free(share->CAfile);

  share->time = curlx_now();
  share->cert_store = cert_store;
  share->CAinfo_blob_size = CAinfo_blob_size;
  share->CAfile = CAfile;
  return TRUE;
}

const struct Curl_ssl Curl_ssl_schannel = {
  { CURLSSLBACKEND_SCHANNEL, "schannel" }, /* info */

  SSLSUPP_CERTINFO |
  SSLSUPP_CAINFO_BLOB |
  SSLSUPP_PINNEDPUBKEY |
  SSLSUPP_CA_CACHE |
  SSLSUPP_HTTPS_PROXY |
  SSLSUPP_CIPHER_LIST,

  sizeof(struct schannel_ssl_backend_data),

  schannel_init,                     /* init */
  schannel_cleanup,                  /* cleanup */
  schannel_version,                  /* version */
  schannel_shutdown,                 /* shutdown */
  schannel_data_pending,             /* data_pending */
  schannel_random,                   /* random */
  NULL,                              /* cert_status_request */
  schannel_connect,                  /* connect */
  Curl_ssl_adjust_pollset,           /* adjust_pollset */
  schannel_get_internals,            /* get_internals */
  schannel_close,                    /* close_one */
  NULL,                              /* close_all */
  NULL,                              /* set_engine */
  NULL,                              /* set_engine_default */
  NULL,                              /* engines_list */
  schannel_sha256sum,                /* sha256sum */
  schannel_recv,                     /* recv decrypted data */
  schannel_send,                     /* send data to encrypt */
  NULL,                              /* get_channel_binding */
};

#endif /* USE_SCHANNEL */<|MERGE_RESOLUTION|>--- conflicted
+++ resolved
@@ -576,11 +576,8 @@
       int cert_find_flags;
       const char *cert_showfilename_error = blob ?
         "(memory blob)" : data->set.ssl.primary.clientcert;
-<<<<<<< HEAD
       DWORD import_flags = 0;
-=======
       curlx_free(cert_store_path);
->>>>>>> dc29590d
       curlx_unicodefree(cert_path);
       if(fInCert) {
         long cert_tell = 0;
@@ -607,7 +604,6 @@
         }
       }
 
-<<<<<<< HEAD
       /* Import key into persistent store. Delete later.
        * Importing key as ephemeral (not-persisted) errors with TLS 1.3. */
 #ifndef HAVE_NCRYPT
@@ -616,11 +612,7 @@
        */
       import_flags = PKCS12_NO_PERSIST_KEY;
 #endif
-      datablob.pbData = (BYTE*)certdata;
-=======
-      /* Convert key-pair data to the in-memory certificate store */
       datablob.pbData = (BYTE *)certdata;
->>>>>>> dc29590d
       datablob.cbData = (DWORD)certsize;
 
       if(data->set.ssl.key_passwd)
@@ -639,18 +631,8 @@
         else
           pszPassword[0] = 0;
 
-<<<<<<< HEAD
         cert_store = PFXImportCertStore(&datablob, pszPassword, import_flags);
-        free(pszPassword);
-=======
-        if(Curl_isVistaOrGreater)
-          cert_store = PFXImportCertStore(&datablob, pszPassword,
-                                          PKCS12_NO_PERSIST_KEY);
-        else
-          cert_store = PFXImportCertStore(&datablob, pszPassword, 0);
-
         curlx_free(pszPassword);
->>>>>>> dc29590d
       }
       if(!blob)
         curlx_free(certdata);
