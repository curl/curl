/***************************************************************************
 *                                  _   _ ____  _
 *  Project                     ___| | | |  _ \| |
 *                             / __| | | | |_) | |
 *                            | (__| |_| |  _ <| |___
 *                             \___|\___/|_| \_\_____|
 *
 * Copyright (C) Daniel Stenberg, <daniel@haxx.se>, et al.
 * Copyright (C) Marc Hoersken, <info@marc-hoersken.de>
 * Copyright (C) Mark Salisbury, <mark.salisbury@hp.com>
 *
 * This software is licensed as described in the file COPYING, which
 * you should have received as part of this distribution. The terms
 * are also available at https://curl.se/docs/copyright.html.
 *
 * You may opt to use, copy, modify, merge, publish, distribute and/or sell
 * copies of the Software, and permit persons to whom the Software is
 * furnished to do so, under the terms of the COPYING file.
 *
 * This software is distributed on an "AS IS" basis, WITHOUT WARRANTY OF ANY
 * KIND, either express or implied.
 *
 * SPDX-License-Identifier: curl
 *
 ***************************************************************************/

/*
 * Source file for all Schannel-specific code for the TLS/SSL layer. No code
 * but vtls.c should ever call or use these functions.
 */

#include "../curl_setup.h"

#ifdef USE_SCHANNEL

#ifndef USE_WINDOWS_SSPI
#  error "cannot compile SCHANNEL support without SSPI."
#endif

#include "schannel.h"
#include "schannel_int.h"
#include "vtls.h"
#include "vtls_int.h"
#include "vtls_scache.h"
#include "../sendf.h"
#include "../connect.h" /* for the connect timeout */
#include "../strdup.h"
#include "../strerror.h"
#include "../select.h" /* for the socket readiness */
#include "../curlx/fopen.h"
#include "../curlx/inet_pton.h" /* for IP addr SNI check */
#include "../curlx/multibyte.h"
#include "../curlx/warnless.h"
#include "x509asn1.h"
#include "../multiif.h"
#include "../system_win32.h"
#include "../curlx/version_win32.h"
#include "../rand.h"
#include "../curlx/strparse.h"
#include "../progress.h"
#include "../curl_sha256.h"

/* The last #include file should be: */
#include "../curl_memory.h"
#include "../memdebug.h"

/* Some verbose debug messages are wrapped by SCH_DEV() instead of DEBUGF()
 * and only shown if CURL_SCHANNEL_DEV_DEBUG was defined at build time. These
 * messages are extra verbose and intended for curl developers debugging
 * Schannel recv decryption and renegotiation.
 */
#ifdef CURL_SCHANNEL_DEV_DEBUG
#define SCH_DEV(x) x
#define SCH_DEV_SHOWBOOL(x) \
  infof(data, "schannel: " #x " %s", (x) ? "TRUE" : "FALSE");
#else
#define SCH_DEV(x) do { } while(0)
#define SCH_DEV_SHOWBOOL(x) do { } while(0)
#endif

/* Offered by mingw-w64 v8+. MS SDK 7.0A+. */
#ifndef SP_PROT_TLS1_0_CLIENT
#define SP_PROT_TLS1_0_CLIENT           SP_PROT_TLS1_CLIENT
#endif
#ifndef SP_PROT_TLS1_1_CLIENT
#define SP_PROT_TLS1_1_CLIENT           0x00000200
#endif
#ifndef SP_PROT_TLS1_2_CLIENT
#define SP_PROT_TLS1_2_CLIENT           0x00000800
#endif

/* Offered by mingw-w64 v8+. MS SDK ~10+/~VS2017+. */
#ifndef SP_PROT_TLS1_3_CLIENT
#define SP_PROT_TLS1_3_CLIENT           0x00002000
#endif
#ifndef SCH_USE_STRONG_CRYPTO
#define SCH_USE_STRONG_CRYPTO           0x00400000
#endif

/* Offered by mingw-w64 v10+. MS SDK 7.0A+. */
#ifndef SECBUFFER_ALERT
#define SECBUFFER_ALERT                 17
#endif

/* Both schannel buffer sizes must be > 0 */
#define CURL_SCHANNEL_BUFFER_INIT_SIZE   4096
#define CURL_SCHANNEL_BUFFER_FREE_SIZE   1024

#define CERT_THUMBPRINT_STR_LEN 40
#define CERT_THUMBPRINT_DATA_LEN 20

/* Uncomment to force verbose output
 * #define infof(x, y, ...) curl_mprintf(y, __VA_ARGS__)
 * #define failf(x, y, ...) curl_mprintf(y, __VA_ARGS__)
 */

/* Offered when targeting Vista (XP SP2+) */
#ifndef CALG_SHA_256
#define CALG_SHA_256 0x0000800c
#endif

/* Work around typo in CeGCC (as of 0.59.1) w32api headers */
#if defined(__MINGW32CE__) && \
  !defined(ALG_CLASS_DHASH) && defined(ALG_CLASS_HASH)
#define ALG_CLASS_DHASH ALG_CLASS_HASH
#endif

/* Offered by mingw-w64 v4+. MS SDK 6.0A+. */
#ifndef PKCS12_NO_PERSIST_KEY
#define PKCS12_NO_PERSIST_KEY 0x00008000
#endif

/* Offered by mingw-w64 v4+. MS SDK ~10+/~VS2017+. */
#ifndef CERT_FIND_HAS_PRIVATE_KEY
#define CERT_FIND_HAS_PRIVATE_KEY (21 << CERT_COMPARE_SHIFT)
#endif

/* key to use at `multi->proto_hash` */
#define MPROTO_SCHANNEL_CERT_SHARE_KEY   "tls:schannel:cert:share"

/* ALPN requires version 8.1 of the Windows SDK, which was
   shipped with Visual Studio 2013, aka _MSC_VER 1800:
     https://learn.microsoft.com/previous-versions/windows/it-pro/windows-server-2012-R2-and-2012/hh831771
   Or mingw-w64 9.0 or upper.
*/
#if (defined(__MINGW64_VERSION_MAJOR) && __MINGW64_VERSION_MAJOR >= 9) || \
  (defined(_MSC_VER) && (_MSC_VER >= 1800) && !defined(_USING_V110_SDK71_))
#define HAS_ALPN_SCHANNEL
static bool s_win_has_alpn;
#endif

static CURLcode schannel_pkp_pin_peer_pubkey(struct Curl_cfilter *cf,
                                             struct Curl_easy *data,
                                             const char *pinnedpubkey);

static void InitSecBuffer(SecBuffer *buffer, unsigned long BufType,
                          void *BufDataPtr, unsigned long BufByteSize)
{
  buffer->cbBuffer = BufByteSize;
  buffer->BufferType = BufType;
  buffer->pvBuffer = BufDataPtr;
}

static void InitSecBufferDesc(SecBufferDesc *desc, SecBuffer *BufArr,
                              unsigned long NumArrElem)
{
  desc->ulVersion = SECBUFFER_VERSION;
  desc->pBuffers = BufArr;
  desc->cBuffers = NumArrElem;
}

static CURLcode
schannel_set_ssl_version_min_max(DWORD *enabled_protocols,
                                 struct Curl_cfilter *cf,
                                 struct Curl_easy *data)
{
  struct ssl_primary_config *conn_config = Curl_ssl_cf_get_primary_config(cf);
  long ssl_version = conn_config->version;
  long ssl_version_max = (long)conn_config->version_max;
  long i = ssl_version;

  switch(ssl_version_max) {
  case CURL_SSLVERSION_MAX_NONE:
  case CURL_SSLVERSION_MAX_DEFAULT:

    /* Windows Server 2022 and newer (including Windows 11) support TLS 1.3
       built-in. Previous builds of Windows 10 had broken TLS 1.3
       implementations that could be enabled via registry.
    */
    if(curlx_verify_windows_version(10, 0, 20348, PLATFORM_WINNT,
                                    VERSION_GREATER_THAN_EQUAL)) {
      ssl_version_max = CURL_SSLVERSION_MAX_TLSv1_3;
    }
    else /* Windows 10 and older */
      ssl_version_max = CURL_SSLVERSION_MAX_TLSv1_2;

    break;
  }

  for(; i <= (ssl_version_max >> 16); ++i) {
    switch(i) {
    case CURL_SSLVERSION_TLSv1_0:
      (*enabled_protocols) |= SP_PROT_TLS1_0_CLIENT;
      break;
    case CURL_SSLVERSION_TLSv1_1:
      (*enabled_protocols) |= SP_PROT_TLS1_1_CLIENT;
      break;
    case CURL_SSLVERSION_TLSv1_2:
      (*enabled_protocols) |= SP_PROT_TLS1_2_CLIENT;
      break;
    case CURL_SSLVERSION_TLSv1_3:

      /* Windows Server 2022 and newer */
      if(curlx_verify_windows_version(10, 0, 20348, PLATFORM_WINNT,
                                      VERSION_GREATER_THAN_EQUAL)) {
        (*enabled_protocols) |= SP_PROT_TLS1_3_CLIENT;
        break;
      }
      else { /* Windows 10 and older */
        failf(data, "schannel: TLS 1.3 not supported on Windows prior to 11");
        return CURLE_SSL_CONNECT_ERROR;
      }
    }
  }
  return CURLE_OK;
}

#define CIPHEROPTION(x) {#x, x}

struct algo {
  const char *name;
  int id;
};

static const struct algo algs[]= {
  CIPHEROPTION(CALG_MD2),
  CIPHEROPTION(CALG_MD4),
  CIPHEROPTION(CALG_MD5),
  CIPHEROPTION(CALG_SHA),
  CIPHEROPTION(CALG_SHA1),
  CIPHEROPTION(CALG_MAC),
  CIPHEROPTION(CALG_RSA_SIGN),
  CIPHEROPTION(CALG_DSS_SIGN),
/* ifdefs for the options that are defined conditionally in wincrypt.h */
#ifdef CALG_NO_SIGN
  CIPHEROPTION(CALG_NO_SIGN),
#endif
  CIPHEROPTION(CALG_RSA_KEYX),
  CIPHEROPTION(CALG_DES),
#ifdef CALG_3DES_112
  CIPHEROPTION(CALG_3DES_112),
#endif
  CIPHEROPTION(CALG_3DES),
  CIPHEROPTION(CALG_DESX),
  CIPHEROPTION(CALG_RC2),
  CIPHEROPTION(CALG_RC4),
  CIPHEROPTION(CALG_SEAL),
#ifdef CALG_DH_SF
  CIPHEROPTION(CALG_DH_SF),
#endif
  CIPHEROPTION(CALG_DH_EPHEM),
#ifdef CALG_AGREEDKEY_ANY
  CIPHEROPTION(CALG_AGREEDKEY_ANY),
#endif
#ifdef CALG_HUGHES_MD5
  CIPHEROPTION(CALG_HUGHES_MD5),
#endif
  CIPHEROPTION(CALG_SKIPJACK),
#ifdef CALG_TEK
  CIPHEROPTION(CALG_TEK),
#endif
  CIPHEROPTION(CALG_CYLINK_MEK), /* spellchecker:disable-line */
  CIPHEROPTION(CALG_SSL3_SHAMD5),
#ifdef CALG_SSL3_MASTER
  CIPHEROPTION(CALG_SSL3_MASTER),
#endif
#ifdef CALG_SCHANNEL_MASTER_HASH
  CIPHEROPTION(CALG_SCHANNEL_MASTER_HASH),
#endif
#ifdef CALG_SCHANNEL_MAC_KEY
  CIPHEROPTION(CALG_SCHANNEL_MAC_KEY),
#endif
#ifdef CALG_SCHANNEL_ENC_KEY
  CIPHEROPTION(CALG_SCHANNEL_ENC_KEY),
#endif
#ifdef CALG_PCT1_MASTER
  CIPHEROPTION(CALG_PCT1_MASTER),
#endif
#ifdef CALG_SSL2_MASTER
  CIPHEROPTION(CALG_SSL2_MASTER),
#endif
#ifdef CALG_TLS1_MASTER
  CIPHEROPTION(CALG_TLS1_MASTER),
#endif
#ifdef CALG_RC5
  CIPHEROPTION(CALG_RC5),
#endif
#ifdef CALG_HMAC
  CIPHEROPTION(CALG_HMAC),
#endif
#ifdef CALG_TLS1PRF
  CIPHEROPTION(CALG_TLS1PRF),
#endif
#ifdef CALG_HASH_REPLACE_OWF
  CIPHEROPTION(CALG_HASH_REPLACE_OWF),
#endif
#ifdef CALG_AES_128
  CIPHEROPTION(CALG_AES_128),
#endif
#ifdef CALG_AES_192
  CIPHEROPTION(CALG_AES_192),
#endif
#ifdef CALG_AES_256
  CIPHEROPTION(CALG_AES_256),
#endif
#ifdef CALG_AES
  CIPHEROPTION(CALG_AES),
#endif
#ifdef CALG_SHA_256
  CIPHEROPTION(CALG_SHA_256),
#endif
#ifdef CALG_SHA_384
  CIPHEROPTION(CALG_SHA_384),
#endif
#ifdef CALG_SHA_512
  CIPHEROPTION(CALG_SHA_512),
#endif
#ifdef CALG_ECDH
  CIPHEROPTION(CALG_ECDH),
#endif
#ifdef CALG_ECMQV
  CIPHEROPTION(CALG_ECMQV),
#endif
#ifdef CALG_ECDSA
  CIPHEROPTION(CALG_ECDSA),
#endif
#ifdef CALG_ECDH_EPHEM
  CIPHEROPTION(CALG_ECDH_EPHEM),
#endif
  {NULL, 0},
};

static int
get_alg_id_by_name(const char *name)
{
  const char *nameEnd = strchr(name, ':');
  size_t n = nameEnd ? (size_t)(nameEnd - name) : strlen(name);
  int i;

  for(i = 0; algs[i].name; i++) {
    if((n == strlen(algs[i].name) && !strncmp(algs[i].name, name, n)))
      return algs[i].id;
  }
  return 0; /* not found */
}

#define NUM_CIPHERS 47 /* There are 47 options listed above */

static CURLcode
set_ssl_ciphers(SCHANNEL_CRED *schannel_cred, char *ciphers,
                ALG_ID *algIds)
{
  const char *startCur = ciphers;
  int algCount = 0;
  while(startCur && *startCur && (algCount < NUM_CIPHERS)) {
    curl_off_t alg;
    if(curlx_str_number(&startCur, &alg, INT_MAX) || !alg)
      alg = get_alg_id_by_name(startCur);

    if(alg)
      algIds[algCount++] = (ALG_ID)alg;
    else if(!strncmp(startCur, "USE_STRONG_CRYPTO",
                     sizeof("USE_STRONG_CRYPTO") - 1) ||
            !strncmp(startCur, "SCH_USE_STRONG_CRYPTO",
                     sizeof("SCH_USE_STRONG_CRYPTO") - 1))
      schannel_cred->dwFlags |= SCH_USE_STRONG_CRYPTO;
    else
      return CURLE_SSL_CIPHER;
    startCur = strchr(startCur, ':');
    if(startCur)
      startCur++;
  }
  schannel_cred->palgSupportedAlgs = algIds;
  schannel_cred->cSupportedAlgs = (DWORD)algCount;
  return CURLE_OK;
}

#ifndef UNDER_CE
/* Function allocates memory for store_path only if CURLE_OK is returned */
static CURLcode
get_cert_location(TCHAR *path, DWORD *store_name, TCHAR **store_path,
                  TCHAR **thumbprint)
{
  TCHAR *sep;
  TCHAR *store_path_start;
  size_t store_name_len;

  sep = _tcschr(path, TEXT('\\'));
  if(!sep)
    return CURLE_SSL_CERTPROBLEM;

  store_name_len = sep - path;

  if(_tcsncmp(path, TEXT("CurrentUser"), store_name_len) == 0)
    *store_name = CERT_SYSTEM_STORE_CURRENT_USER;
  else if(_tcsncmp(path, TEXT("LocalMachine"), store_name_len) == 0)
    *store_name = CERT_SYSTEM_STORE_LOCAL_MACHINE;
  else if(_tcsncmp(path, TEXT("CurrentService"), store_name_len) == 0)
    *store_name = CERT_SYSTEM_STORE_CURRENT_SERVICE;
  else if(_tcsncmp(path, TEXT("Services"), store_name_len) == 0)
    *store_name = CERT_SYSTEM_STORE_SERVICES;
  else if(_tcsncmp(path, TEXT("Users"), store_name_len) == 0)
    *store_name = CERT_SYSTEM_STORE_USERS;
  else if(_tcsncmp(path, TEXT("CurrentUserGroupPolicy"),
                   store_name_len) == 0)
    *store_name = CERT_SYSTEM_STORE_CURRENT_USER_GROUP_POLICY;
  else if(_tcsncmp(path, TEXT("LocalMachineGroupPolicy"),
                   store_name_len) == 0)
    *store_name = CERT_SYSTEM_STORE_LOCAL_MACHINE_GROUP_POLICY;
  else if(_tcsncmp(path, TEXT("LocalMachineEnterprise"),
                   store_name_len) == 0)
    *store_name = CERT_SYSTEM_STORE_LOCAL_MACHINE_ENTERPRISE;
  else
    return CURLE_SSL_CERTPROBLEM;

  store_path_start = sep + 1;

  sep = _tcschr(store_path_start, TEXT('\\'));
  if(!sep)
    return CURLE_SSL_CERTPROBLEM;

  *thumbprint = sep + 1;
  if(_tcslen(*thumbprint) != CERT_THUMBPRINT_STR_LEN)
    return CURLE_SSL_CERTPROBLEM;

  *sep = TEXT('\0');
  *store_path = Curl_tcsdup(store_path_start);
  *sep = TEXT('\\');
  if(!*store_path)
    return CURLE_OUT_OF_MEMORY;

  return CURLE_OK;
}
#endif

static CURLcode
schannel_acquire_credential_handle(struct Curl_cfilter *cf,
                                   struct Curl_easy *data)
{
  struct ssl_connect_data *connssl = cf->ctx;
  struct ssl_primary_config *conn_config = Curl_ssl_cf_get_primary_config(cf);
  struct ssl_config_data *ssl_config = Curl_ssl_cf_get_config(cf, data);

  PCCERT_CONTEXT client_certs[1] = { NULL };
  HCERTSTORE client_cert_store = NULL;
  SECURITY_STATUS sspi_status = SEC_E_OK;
  CURLcode result;

  /* setup Schannel API options */
  DWORD flags = 0;
  DWORD enabled_protocols = 0;

  struct schannel_ssl_backend_data *backend =
    (struct schannel_ssl_backend_data *)(connssl->backend);

  DEBUGASSERT(backend);

  if(conn_config->verifypeer) {
    if(backend->use_manual_cred_validation)
      flags = SCH_CRED_MANUAL_CRED_VALIDATION;
    else
      flags = SCH_CRED_AUTO_CRED_VALIDATION;

    if(ssl_config->no_revoke) {
      flags |= SCH_CRED_IGNORE_NO_REVOCATION_CHECK |
        SCH_CRED_IGNORE_REVOCATION_OFFLINE;

      DEBUGF(infof(data, "schannel: disabled server certificate revocation "
                   "checks"));
    }
    else if(ssl_config->revoke_best_effort) {
      flags |= SCH_CRED_IGNORE_NO_REVOCATION_CHECK |
        SCH_CRED_IGNORE_REVOCATION_OFFLINE | SCH_CRED_REVOCATION_CHECK_CHAIN;

      DEBUGF(infof(data, "schannel: ignore revocation offline errors"));
    }
    else {
      flags |= SCH_CRED_REVOCATION_CHECK_CHAIN;

      DEBUGF(infof(data,
                   "schannel: checking server certificate revocation"));
    }
  }
  else {
    flags = SCH_CRED_MANUAL_CRED_VALIDATION |
      SCH_CRED_IGNORE_NO_REVOCATION_CHECK |
      SCH_CRED_IGNORE_REVOCATION_OFFLINE;
    DEBUGF(infof(data,
                 "schannel: disabled server cert revocation checks"));
  }

  if(!conn_config->verifyhost) {
    flags |= SCH_CRED_NO_SERVERNAME_CHECK;
    DEBUGF(infof(data, "schannel: verifyhost setting prevents Schannel from "
                 "comparing the supplied target name with the subject "
                 "names in server certificates."));
  }

  if(!ssl_config->auto_client_cert) {
    flags &= ~(DWORD)SCH_CRED_USE_DEFAULT_CREDS;
    flags |= SCH_CRED_NO_DEFAULT_CREDS;
    infof(data, "schannel: disabled automatic use of client certificate");
  }
  else
    infof(data, "schannel: enabled automatic use of client certificate");

  switch(conn_config->version) {
  case CURL_SSLVERSION_DEFAULT:
  case CURL_SSLVERSION_TLSv1:
  case CURL_SSLVERSION_TLSv1_0:
  case CURL_SSLVERSION_TLSv1_1:
  case CURL_SSLVERSION_TLSv1_2:
  case CURL_SSLVERSION_TLSv1_3:
  {
    result = schannel_set_ssl_version_min_max(&enabled_protocols, cf, data);
    if(result)
      return result;
    break;
  }
  case CURL_SSLVERSION_SSLv3:
  case CURL_SSLVERSION_SSLv2:
    failf(data, "SSL versions not supported");
    return CURLE_NOT_BUILT_IN;
  default:
    failf(data, "Unrecognized parameter passed via CURLOPT_SSLVERSION");
    return CURLE_SSL_CONNECT_ERROR;
  }

#ifndef UNDER_CE
  /* client certificate */
  if(data->set.ssl.primary.clientcert || data->set.ssl.primary.cert_blob) {
    DWORD cert_store_name = 0;
    TCHAR *cert_store_path = NULL;
    TCHAR *cert_thumbprint_str = NULL;
    CRYPT_HASH_BLOB cert_thumbprint;
    BYTE cert_thumbprint_data[CERT_THUMBPRINT_DATA_LEN];
    HCERTSTORE cert_store = NULL;
    FILE *fInCert = NULL;
    void *certdata = NULL;
    size_t certsize = 0;
    bool blob = data->set.ssl.primary.cert_blob != NULL;
    TCHAR *cert_path = NULL;
    if(blob) {
      certdata = data->set.ssl.primary.cert_blob->data;
      certsize = data->set.ssl.primary.cert_blob->len;
    }
    else {
      cert_path = curlx_convert_UTF8_to_tchar(
        data->set.ssl.primary.clientcert);
      if(!cert_path)
        return CURLE_OUT_OF_MEMORY;

      result = get_cert_location(cert_path, &cert_store_name,
                                 &cert_store_path, &cert_thumbprint_str);

      if(result && (data->set.ssl.primary.clientcert[0]!='\0'))
        fInCert = curlx_fopen(data->set.ssl.primary.clientcert, "rb");

<<<<<<< HEAD
        DEBUGF(infof(data, "schannel: disabled server certificate revocation "
                     "checks\n"));
      }
      else {
        schannel_cred.dwFlags |= SCH_CRED_REVOCATION_CHECK_CHAIN | SCH_CRED_IGNORE_NO_REVOCATION_CHECK | SCH_CRED_IGNORE_REVOCATION_OFFLINE;
        DEBUGF(infof(data,
                     "schannel: checking server certificate revocation\n"));
=======
      if(result && !fInCert) {
        failf(data, "schannel: Failed to get certificate location"
              " or file for %s",
              data->set.ssl.primary.clientcert);
        curlx_unicodefree(cert_path);
        return result;
>>>>>>> 400fffa9
      }
    }

    if((fInCert || blob) && (data->set.ssl.cert_type) &&
       (!curl_strequal(data->set.ssl.cert_type, "P12"))) {
      failf(data, "schannel: certificate format compatibility error "
            " for %s",
            blob ? "(memory blob)" : data->set.ssl.primary.clientcert);
      curlx_unicodefree(cert_path);
      if(fInCert)
        curlx_fclose(fInCert);
      return CURLE_SSL_CERTPROBLEM;
    }

    if(fInCert || blob) {
      /* Reading a .P12 or .pfx file, like the example at bottom of
         https://learn.microsoft.com/archive/msdn-technet-forums/3e7bc95f-b21a-4bcd-bd2c-7f996718cae5
      */
      CRYPT_DATA_BLOB datablob;
      WCHAR* pszPassword;
      size_t pwd_len = 0;
      int str_w_len = 0;
      int cert_find_flags;
      const char *cert_showfilename_error = blob ?
        "(memory blob)" : data->set.ssl.primary.clientcert;
      curlx_unicodefree(cert_path);
      if(fInCert) {
        long cert_tell = 0;
        bool continue_reading = fseek(fInCert, 0, SEEK_END) == 0;
        if(continue_reading)
          cert_tell = ftell(fInCert);
        if(cert_tell < 0)
          continue_reading = FALSE;
        else
          certsize = (size_t)cert_tell;
        if(continue_reading)
          continue_reading = fseek(fInCert, 0, SEEK_SET) == 0;
        if(continue_reading)
          certdata = malloc(certsize + 1);
        if((!certdata) ||
           ((int) fread(certdata, certsize, 1, fInCert) != 1))
          continue_reading = FALSE;
        curlx_fclose(fInCert);
        if(!continue_reading) {
          failf(data, "schannel: Failed to read cert file %s",
                data->set.ssl.primary.clientcert);
          free(certdata);
          return CURLE_SSL_CERTPROBLEM;
        }
      }

      /* Convert key-pair data to the in-memory certificate store */
      datablob.pbData = (BYTE*)certdata;
      datablob.cbData = (DWORD)certsize;

      if(data->set.ssl.key_passwd)
        pwd_len = strlen(data->set.ssl.key_passwd);
      pszPassword = (WCHAR*)malloc(sizeof(WCHAR)*(pwd_len + 1));
      if(pszPassword) {
        if(pwd_len > 0)
          str_w_len = MultiByteToWideChar(CP_UTF8,
                                          MB_ERR_INVALID_CHARS,
                                          data->set.ssl.key_passwd,
                                          (int)pwd_len,
                                          pszPassword, (int)(pwd_len + 1));

        if((str_w_len >= 0) && (str_w_len <= (int)pwd_len))
          pszPassword[str_w_len] = 0;
        else
          pszPassword[0] = 0;

        if(Curl_isVistaOrGreater)
          cert_store = PFXImportCertStore(&datablob, pszPassword,
                                          PKCS12_NO_PERSIST_KEY);
        else
          cert_store = PFXImportCertStore(&datablob, pszPassword, 0);

        free(pszPassword);
      }
      if(!blob)
        free(certdata);
      if(!cert_store) {
        DWORD errorcode = GetLastError();
        if(errorcode == ERROR_INVALID_PASSWORD)
          failf(data, "schannel: Failed to import cert file %s, "
                "password is bad",
                cert_showfilename_error);
        else
          failf(data, "schannel: Failed to import cert file %s, "
                "last error is 0x%08lx",
                cert_showfilename_error, errorcode);
        return CURLE_SSL_CERTPROBLEM;
      }

      /* CERT_FIND_HAS_PRIVATE_KEY is only available in Windows 8 / Server
         2012, (NT v6.2). For earlier versions we use CURL_FIND_ANY. */
      if(curlx_verify_windows_version(6, 2, 0, PLATFORM_WINNT,
                                      VERSION_GREATER_THAN_EQUAL))
        cert_find_flags = CERT_FIND_HAS_PRIVATE_KEY;
      else
        cert_find_flags = CERT_FIND_ANY;

      client_certs[0] = CertFindCertificateInStore(
        cert_store, X509_ASN_ENCODING | PKCS_7_ASN_ENCODING, 0,
        cert_find_flags, NULL, NULL);

      if(!client_certs[0]) {
        failf(data, "schannel: Failed to get certificate from file %s"
              ", last error is 0x%08lx",
              cert_showfilename_error, GetLastError());
        CertCloseStore(cert_store, 0);
        return CURLE_SSL_CERTPROBLEM;
      }
    }
    else {
      cert_store =
        CertOpenStore(
#ifdef UNICODE
                      CERT_STORE_PROV_SYSTEM_W,
#else
                      CERT_STORE_PROV_SYSTEM_A,
#endif
                      0,
                      (HCRYPTPROV)NULL,
                      CERT_STORE_OPEN_EXISTING_FLAG | cert_store_name,
                      cert_store_path);
      if(!cert_store) {
        char *path_utf8 =
          curlx_convert_tchar_to_UTF8(cert_store_path);
        failf(data, "schannel: Failed to open cert store %lx %s, "
              "last error is 0x%08lx",
              cert_store_name,
              (path_utf8 ? path_utf8 : "(unknown)"),
              GetLastError());
        free(cert_store_path);
        curlx_unicodefree(path_utf8);
        curlx_unicodefree(cert_path);
        return CURLE_SSL_CERTPROBLEM;
      }
      free(cert_store_path);

      cert_thumbprint.pbData = cert_thumbprint_data;
      cert_thumbprint.cbData = CERT_THUMBPRINT_DATA_LEN;

      if(!CryptStringToBinary(cert_thumbprint_str,
                              CERT_THUMBPRINT_STR_LEN,
                              CRYPT_STRING_HEX,
                              cert_thumbprint_data,
                              &cert_thumbprint.cbData,
                              NULL, NULL)) {
        curlx_unicodefree(cert_path);
        CertCloseStore(cert_store, 0);
        return CURLE_SSL_CERTPROBLEM;
      }

      client_certs[0] = CertFindCertificateInStore(
        cert_store, X509_ASN_ENCODING | PKCS_7_ASN_ENCODING, 0,
        CERT_FIND_HASH, &cert_thumbprint, NULL);

      curlx_unicodefree(cert_path);

      if(!client_certs[0]) {
        /* CRYPT_E_NOT_FOUND / E_INVALIDARG */
        CertCloseStore(cert_store, 0);
        failf(data, "schannel: client cert not found in cert store");
        return CURLE_SSL_CERTPROBLEM;
      }
    }
    client_cert_store = cert_store;
  }
#endif

  /* allocate memory for the reusable credential handle */
  backend->cred = (struct Curl_schannel_cred *)
    calloc(1, sizeof(struct Curl_schannel_cred));
  if(!backend->cred) {
    failf(data, "schannel: unable to allocate memory");

    if(client_certs[0])
      CertFreeCertificateContext(client_certs[0]);
    if(client_cert_store)
      CertCloseStore(client_cert_store, 0);

    return CURLE_OUT_OF_MEMORY;
  }
  backend->cred->refcount = 1;

  /* Since we did not persist the key, we need to extend the store's
   * lifetime until the end of the connection
   */
  backend->cred->client_cert_store = client_cert_store;

  /* We support TLS 1.3 starting in Windows 10 version 1809 (OS build 17763) as
     long as the user did not set a legacy algorithm list
     (CURLOPT_SSL_CIPHER_LIST). */
  if(!conn_config->cipher_list &&
     curlx_verify_windows_version(10, 0, 17763, PLATFORM_WINNT,
                                  VERSION_GREATER_THAN_EQUAL)) {

    SCH_CREDENTIALS credentials = { 0 };
    TLS_PARAMETERS tls_parameters = { 0 };
    CRYPTO_SETTINGS crypto_settings[1];

    memset(crypto_settings, 0, sizeof(crypto_settings));

    tls_parameters.pDisabledCrypto = crypto_settings;

    /* The number of blocked suites */
    tls_parameters.cDisabledCrypto = (DWORD)0;
    credentials.pTlsParameters = &tls_parameters;
    credentials.cTlsParameters = 1;

    credentials.dwVersion = SCH_CREDENTIALS_VERSION;
    credentials.dwFlags = flags | SCH_USE_STRONG_CRYPTO;

    credentials.pTlsParameters->grbitDisabledProtocols =
      (DWORD)~enabled_protocols;

    if(client_certs[0]) {
      credentials.cCreds = 1;
      credentials.paCred = client_certs;
    }

    sspi_status =
      Curl_pSecFn->AcquireCredentialsHandle(NULL,
                                            (TCHAR *)CURL_UNCONST(UNISP_NAME),
                                            SECPKG_CRED_OUTBOUND, NULL,
                                            &credentials, NULL, NULL,
                                            &backend->cred->cred_handle, NULL);
  }
  else {
    /* Pre-Windows 10 1809 or the user set a legacy algorithm list.
       Schannel will not negotiate TLS 1.3 when SCHANNEL_CRED is used. */
    ALG_ID algIds[NUM_CIPHERS];
    char *ciphers = conn_config->cipher_list;
    SCHANNEL_CRED schannel_cred = { 0 };
    schannel_cred.dwVersion = SCHANNEL_CRED_VERSION;
    schannel_cred.dwFlags = flags;
    schannel_cred.grbitEnabledProtocols = enabled_protocols;

    if(ciphers) {
      if((enabled_protocols & SP_PROT_TLS1_3_CLIENT)) {
        infof(data, "schannel: WARNING: This version of Schannel "
              "negotiates a less-secure TLS version than TLS 1.3 because the "
              "user set an algorithm cipher list.");
      }
      result = set_ssl_ciphers(&schannel_cred, ciphers, algIds);
      if(result) {
        failf(data, "schannel: Failed setting algorithm cipher list");
        if(client_certs[0])
          CertFreeCertificateContext(client_certs[0]);
        return result;
      }
    }
    else {
      schannel_cred.dwFlags = flags | SCH_USE_STRONG_CRYPTO;
    }

    if(client_certs[0]) {
      schannel_cred.cCreds = 1;
      schannel_cred.paCred = client_certs;
    }

    sspi_status =
      Curl_pSecFn->AcquireCredentialsHandle(NULL,
                                            (TCHAR *)CURL_UNCONST(UNISP_NAME),
                                            SECPKG_CRED_OUTBOUND, NULL,
                                            &schannel_cred, NULL, NULL,
                                            &backend->cred->cred_handle, NULL);
  }

  if(client_certs[0])
    CertFreeCertificateContext(client_certs[0]);

  if(sspi_status != SEC_E_OK) {
    char buffer[STRERROR_LEN];
    failf(data, "schannel: AcquireCredentialsHandle failed: %s",
          Curl_sspi_strerror(sspi_status, buffer, sizeof(buffer)));
    switch(sspi_status) {
    case SEC_E_INSUFFICIENT_MEMORY:
      return CURLE_OUT_OF_MEMORY;
    case SEC_E_NO_CREDENTIALS:
    case SEC_E_SECPKG_NOT_FOUND:
    case SEC_E_NOT_OWNER:
    case SEC_E_UNKNOWN_CREDENTIALS:
    case SEC_E_INTERNAL_ERROR:
    default:
      return CURLE_SSL_CONNECT_ERROR;
    }
  }

  return CURLE_OK;
}

static CURLcode
schannel_connect_step1(struct Curl_cfilter *cf, struct Curl_easy *data)
{
  size_t written = 0;
  struct ssl_connect_data *connssl = cf->ctx;
  struct schannel_ssl_backend_data *backend =
    (struct schannel_ssl_backend_data *)connssl->backend;
#ifndef UNDER_CE
  struct ssl_primary_config *conn_config = Curl_ssl_cf_get_primary_config(cf);
#endif
  struct ssl_config_data *ssl_config = Curl_ssl_cf_get_config(cf, data);
  SecBuffer outbuf;
  SecBufferDesc outbuf_desc;
  SecBuffer inbuf;
  SecBufferDesc inbuf_desc;
#ifdef HAS_ALPN_SCHANNEL
  unsigned char alpn_buffer[128];
#endif
  SECURITY_STATUS sspi_status = SEC_E_OK;
  CURLcode result;

  DEBUGASSERT(backend);
  DEBUGF(infof(data,
               "schannel: SSL/TLS connection with %s port %d (step 1/3)",
               connssl->peer.hostname, connssl->peer.port));

  if(curlx_verify_windows_version(5, 1, 0, PLATFORM_WINNT,
                                  VERSION_LESS_THAN_EQUAL)) {
    /* Schannel in Windows XP (OS version 5.1) uses legacy handshakes and
       algorithms that may not be supported by all servers. */
    infof(data, "schannel: Windows version is old and may not be able to "
          "connect to some servers due to lack of SNI, algorithms, etc.");
  }

#ifdef HAS_ALPN_SCHANNEL
  backend->use_alpn = connssl->alpn && s_win_has_alpn;
#else
  backend->use_alpn = FALSE;
#endif

#ifdef UNDER_CE
  /* certificate validation on Windows CE does not seem to work right; we will
   * do it following a more manual process. */
  backend->use_manual_cred_validation = TRUE;
#else
  if(conn_config->CAfile || conn_config->ca_info_blob) {
    if(curlx_verify_windows_version(6, 1, 0, PLATFORM_WINNT,
                                    VERSION_GREATER_THAN_EQUAL)) {
      backend->use_manual_cred_validation = TRUE;
    }
    else {
      failf(data, "schannel: this version of Windows is too old to support "
            "certificate verification via CA bundle file.");
      return CURLE_SSL_CACERT_BADFILE;
    }
  }
  else
    backend->use_manual_cred_validation = FALSE;
#endif

  backend->cred = NULL;

  /* check for an existing reusable credential handle */
  if(Curl_ssl_scache_use(cf, data)) {
    struct Curl_schannel_cred *old_cred;
    Curl_ssl_scache_lock(data);
    old_cred = Curl_ssl_scache_get_obj(cf, data, connssl->peer.scache_key);
    if(old_cred) {
      backend->cred = old_cred;
      DEBUGF(infof(data, "schannel: reusing existing credential handle"));

      /* increment the reference counter of the credential/session handle */
      backend->cred->refcount++;
      DEBUGF(infof(data,
                   "schannel: incremented credential handle refcount = %d",
                   backend->cred->refcount));
    }
    Curl_ssl_scache_unlock(data);
  }

  if(!backend->cred) {
    char *snihost;
    result = schannel_acquire_credential_handle(cf, data);
    if(result || !backend->cred)
      return result;
    /* schannel_acquire_credential_handle() sets backend->cred accordingly or
       it returns error otherwise. */

    /* A hostname associated with the credential is needed by
       InitializeSecurityContext for SNI and other reasons. */
    snihost = connssl->peer.sni ? connssl->peer.sni : connssl->peer.hostname;
    backend->cred->sni_hostname = curlx_convert_UTF8_to_tchar(snihost);
    if(!backend->cred->sni_hostname)
      return CURLE_OUT_OF_MEMORY;
  }

  /* Warn if SNI is disabled due to use of an IP address */
  if(connssl->peer.type != CURL_SSL_PEER_DNS) {
    infof(data, "schannel: using IP address, SNI is not supported by OS.");
  }

#ifdef HAS_ALPN_SCHANNEL
  if(backend->use_alpn) {
    int cur = 0;
    int list_start_index = 0;
    unsigned int *extension_len = NULL;
    unsigned short* list_len = NULL;
    struct alpn_proto_buf proto;

    /* The first four bytes will be an unsigned int indicating number
       of bytes of data in the rest of the buffer. */
    extension_len = (unsigned int *)(void *)(&alpn_buffer[cur]);
    cur += (int)sizeof(unsigned int);

    /* The next four bytes are an indicator that this buffer will contain
       ALPN data, as opposed to NPN, for example. */
    *(unsigned int *)(void *)&alpn_buffer[cur] =
      SecApplicationProtocolNegotiationExt_ALPN;
    cur += (int)sizeof(unsigned int);

    /* The next two bytes will be an unsigned short indicating the number
       of bytes used to list the preferred protocols. */
    list_len = (unsigned short*)(void *)(&alpn_buffer[cur]);
    cur += (int)sizeof(unsigned short);

    list_start_index = cur;

    result = Curl_alpn_to_proto_buf(&proto, connssl->alpn);
    if(result) {
      failf(data, "Error setting ALPN");
      return CURLE_SSL_CONNECT_ERROR;
    }
    memcpy(&alpn_buffer[cur], proto.data, proto.len);
    cur += proto.len;

    *list_len = curlx_uitous(cur - list_start_index);
    *extension_len = (unsigned int)(*list_len +
      sizeof(unsigned int) + sizeof(unsigned short));

    InitSecBuffer(&inbuf, SECBUFFER_APPLICATION_PROTOCOLS, alpn_buffer, cur);
    InitSecBufferDesc(&inbuf_desc, &inbuf, 1);

    Curl_alpn_to_proto_str(&proto, connssl->alpn);
    infof(data, VTLS_INFOF_ALPN_OFFER_1STR, proto.data);
  }
  else {
    InitSecBuffer(&inbuf, SECBUFFER_EMPTY, NULL, 0);
    InitSecBufferDesc(&inbuf_desc, &inbuf, 1);
  }
#else /* HAS_ALPN_SCHANNEL */
  InitSecBuffer(&inbuf, SECBUFFER_EMPTY, NULL, 0);
  InitSecBufferDesc(&inbuf_desc, &inbuf, 1);
#endif

  /* setup output buffer */
  InitSecBuffer(&outbuf, SECBUFFER_EMPTY, NULL, 0);
  InitSecBufferDesc(&outbuf_desc, &outbuf, 1);

  /* security request flags */
  backend->req_flags = ISC_REQ_SEQUENCE_DETECT | ISC_REQ_REPLAY_DETECT |
    ISC_REQ_CONFIDENTIALITY | ISC_REQ_ALLOCATE_MEMORY |
    ISC_REQ_STREAM;

  if(!ssl_config->auto_client_cert) {
    backend->req_flags |= ISC_REQ_USE_SUPPLIED_CREDS;
  }

  /* allocate memory for the security context handle */
  backend->ctxt = (struct Curl_schannel_ctxt *)
    calloc(1, sizeof(struct Curl_schannel_ctxt));
  if(!backend->ctxt) {
    failf(data, "schannel: unable to allocate memory");
    return CURLE_OUT_OF_MEMORY;
  }

  /* Schannel InitializeSecurityContext:
     https://learn.microsoft.com/windows/win32/api/rrascfg/nn-rrascfg-ieapproviderconfig

     At the moment we do not pass inbuf unless we are using ALPN since we only
     use it for that, and WINE (for which we currently disable ALPN) is giving
     us problems with inbuf regardless. https://github.com/curl/curl/issues/983
  */
  sspi_status = Curl_pSecFn->InitializeSecurityContext(
    &backend->cred->cred_handle, NULL, backend->cred->sni_hostname,
    backend->req_flags, 0, 0,
    (backend->use_alpn ? &inbuf_desc : NULL),
    0, &backend->ctxt->ctxt_handle,
    &outbuf_desc, &backend->ret_flags, NULL);

  if(sspi_status != SEC_I_CONTINUE_NEEDED) {
    char buffer[STRERROR_LEN];
    Curl_safefree(backend->ctxt);
    switch(sspi_status) {
    case SEC_E_INSUFFICIENT_MEMORY:
      failf(data, "schannel: initial InitializeSecurityContext failed: %s",
            Curl_sspi_strerror(sspi_status, buffer, sizeof(buffer)));
      return CURLE_OUT_OF_MEMORY;
    case SEC_E_WRONG_PRINCIPAL:
      failf(data, "schannel: SNI or certificate check failed: %s",
            Curl_sspi_strerror(sspi_status, buffer, sizeof(buffer)));
      return CURLE_PEER_FAILED_VERIFICATION;
#if 0
    case SEC_E_INVALID_HANDLE:
    case SEC_E_INVALID_TOKEN:
    case SEC_E_LOGON_DENIED:
    case SEC_E_TARGET_UNKNOWN:
    case SEC_E_NO_AUTHENTICATING_AUTHORITY:
    case SEC_E_INTERNAL_ERROR:
    case SEC_E_NO_CREDENTIALS:
    case SEC_E_UNSUPPORTED_FUNCTION:
    case SEC_E_APPLICATION_PROTOCOL_MISMATCH:
#endif
    default:
      failf(data, "schannel: initial InitializeSecurityContext failed: %s",
            Curl_sspi_strerror(sspi_status, buffer, sizeof(buffer)));
      return CURLE_SSL_CONNECT_ERROR;
    }
  }

  DEBUGF(infof(data, "schannel: sending initial handshake data: "
               "sending %lu bytes.", outbuf.cbBuffer));

  /* send initial handshake data which is now stored in output buffer */
  result = Curl_conn_cf_send(cf->next, data,
                             outbuf.pvBuffer, outbuf.cbBuffer, FALSE,
                             &written);
  Curl_pSecFn->FreeContextBuffer(outbuf.pvBuffer);
  if(result || (outbuf.cbBuffer != written)) {
    failf(data, "schannel: failed to send initial handshake data: "
          "sent %zu of %lu bytes", written, outbuf.cbBuffer);
    return CURLE_SSL_CONNECT_ERROR;
  }

  DEBUGF(infof(data, "schannel: sent initial handshake data: "
               "sent %zu bytes", written));

  backend->recv_unrecoverable_err = CURLE_OK;
  backend->recv_sspi_close_notify = FALSE;
  backend->recv_connection_closed = FALSE;
  backend->recv_renegotiating = FALSE;
  backend->renegotiate_state.started = FALSE;
  backend->encdata_is_incomplete = FALSE;

  /* continue to second handshake step */
  connssl->connecting_state = ssl_connect_2;

  return CURLE_OK;
}

static CURLcode schannel_error(struct Curl_easy *data,
                               SECURITY_STATUS sspi_status)
{
  char buffer[STRERROR_LEN];
  switch(sspi_status) {
  case SEC_E_INSUFFICIENT_MEMORY:
    failf(data, "schannel: next InitializeSecurityContext failed: %s",
          Curl_sspi_strerror(sspi_status, buffer, sizeof(buffer)));
    return CURLE_OUT_OF_MEMORY;
  case SEC_E_WRONG_PRINCIPAL:
    failf(data, "schannel: SNI or certificate check failed: %s",
          Curl_sspi_strerror(sspi_status, buffer, sizeof(buffer)));
    return CURLE_PEER_FAILED_VERIFICATION;
  case SEC_E_UNTRUSTED_ROOT:
    failf(data, "schannel: %s",
          Curl_sspi_strerror(sspi_status, buffer, sizeof(buffer)));
    return CURLE_PEER_FAILED_VERIFICATION;
#if 0
  case SEC_E_INVALID_HANDLE:
  case SEC_E_INVALID_TOKEN:
  case SEC_E_LOGON_DENIED:
  case SEC_E_TARGET_UNKNOWN:
  case SEC_E_NO_AUTHENTICATING_AUTHORITY:
  case SEC_E_INTERNAL_ERROR:
  case SEC_E_NO_CREDENTIALS:
  case SEC_E_UNSUPPORTED_FUNCTION:
  case SEC_E_APPLICATION_PROTOCOL_MISMATCH:
#endif
  default:
    failf(data, "schannel: next InitializeSecurityContext failed: %s",
          Curl_sspi_strerror(sspi_status, buffer, sizeof(buffer)));
    return CURLE_SSL_CONNECT_ERROR;
  }
}

static CURLcode
schannel_connect_step2(struct Curl_cfilter *cf, struct Curl_easy *data)
{
  struct ssl_connect_data *connssl = cf->ctx;
  struct schannel_ssl_backend_data *backend =
    (struct schannel_ssl_backend_data *)connssl->backend;
  struct ssl_primary_config *conn_config = Curl_ssl_cf_get_primary_config(cf);
  int i;
  size_t nread = 0, written = 0;
  unsigned char *reallocated_buffer;
  SecBuffer outbuf[3];
  SecBufferDesc outbuf_desc;
  SecBuffer inbuf[2];
  SecBufferDesc inbuf_desc;
  SECURITY_STATUS sspi_status = SEC_E_OK;
  CURLcode result;
  bool doread;
  const char *pubkey_ptr;

  DEBUGASSERT(backend);

  doread = (connssl->io_need & CURL_SSL_IO_NEED_SEND) ? FALSE : TRUE;
  connssl->io_need = CURL_SSL_IO_NEED_NONE;

  DEBUGF(infof(data,
               "schannel: SSL/TLS connection with %s port %d (step 2/3)",
               connssl->peer.hostname, connssl->peer.port));

  if(!backend->cred || !backend->ctxt)
    return CURLE_SSL_CONNECT_ERROR;

  /* buffer to store previously received and decrypted data */
  if(!backend->decdata_buffer) {
    backend->decdata_offset = 0;
    backend->decdata_length = CURL_SCHANNEL_BUFFER_INIT_SIZE;
    backend->decdata_buffer = malloc(backend->decdata_length);
    if(!backend->decdata_buffer) {
      failf(data, "schannel: unable to allocate memory");
      return CURLE_OUT_OF_MEMORY;
    }
  }

  /* buffer to store previously received and encrypted data */
  if(!backend->encdata_buffer) {
    backend->encdata_is_incomplete = FALSE;
    backend->encdata_offset = 0;
    backend->encdata_length = CURL_SCHANNEL_BUFFER_INIT_SIZE;
    backend->encdata_buffer = malloc(backend->encdata_length);
    if(!backend->encdata_buffer) {
      failf(data, "schannel: unable to allocate memory");
      return CURLE_OUT_OF_MEMORY;
    }
  }

  /* if we need a bigger buffer to read a full message, increase buffer now */
  if(backend->encdata_length - backend->encdata_offset <
     CURL_SCHANNEL_BUFFER_FREE_SIZE) {
    /* increase internal encrypted data buffer */
    size_t reallocated_length = backend->encdata_offset +
      CURL_SCHANNEL_BUFFER_FREE_SIZE;
    reallocated_buffer = realloc(backend->encdata_buffer,
                                 reallocated_length);

    if(!reallocated_buffer) {
      failf(data, "schannel: unable to re-allocate memory");
      return CURLE_OUT_OF_MEMORY;
    }
    else {
      backend->encdata_buffer = reallocated_buffer;
      backend->encdata_length = reallocated_length;
    }
  }

  for(;;) {
    if(doread) {
      /* read encrypted handshake data from socket */
      result = Curl_conn_cf_recv(cf->next, data,
                                 (char *)(backend->encdata_buffer +
                                          backend->encdata_offset),
                                 backend->encdata_length -
                                 backend->encdata_offset,
                                 &nread);
      if(result == CURLE_AGAIN) {
        if(!backend->encdata_offset || backend->encdata_is_incomplete) {
          connssl->io_need = CURL_SSL_IO_NEED_RECV;
          DEBUGF(infof(data, "schannel: failed to receive handshake, "
                       "need more data"));
          return CURLE_OK;
        }
        else {
          DEBUGF(infof(data, "schannel: no new handshake data received, "
                       "continuing to process existing handshake data"));
        }
      }
      else if(result || (nread == 0)) {
        failf(data, "schannel: failed to receive handshake, "
              "SSL/TLS connection failed");
        return CURLE_SSL_CONNECT_ERROR;
      }
      else {
        /* increase encrypted data buffer offset */
        backend->encdata_offset += nread;
        backend->encdata_is_incomplete = FALSE;
        SCH_DEV(infof(data, "schannel: encrypted data got %zu", nread));
      }
    }

    SCH_DEV(infof(data,
                  "schannel: encrypted data buffer: offset %zu length %zu",
                  backend->encdata_offset, backend->encdata_length));

    /* setup input buffers */
    InitSecBuffer(&inbuf[0], SECBUFFER_TOKEN, malloc(backend->encdata_offset),
                  curlx_uztoul(backend->encdata_offset));
    InitSecBuffer(&inbuf[1], SECBUFFER_EMPTY, NULL, 0);
    InitSecBufferDesc(&inbuf_desc, inbuf, 2);

    /* setup output buffers */
    InitSecBuffer(&outbuf[0], SECBUFFER_TOKEN, NULL, 0);
    InitSecBuffer(&outbuf[1], SECBUFFER_ALERT, NULL, 0);
    InitSecBuffer(&outbuf[2], SECBUFFER_EMPTY, NULL, 0);
    InitSecBufferDesc(&outbuf_desc, outbuf, 3);

    if(!inbuf[0].pvBuffer) {
      failf(data, "schannel: unable to allocate memory");
      return CURLE_OUT_OF_MEMORY;
    }

    /* copy received handshake data into input buffer */
    memcpy(inbuf[0].pvBuffer, backend->encdata_buffer,
           backend->encdata_offset);

    /* The socket must be writeable (or a poll error occurred) before we call
       InitializeSecurityContext to continue processing the received TLS
       records. This is because that function is not idempotent and we don't
       support partial save/resume sending replies of handshake tokens. */
    if(!SOCKET_WRITABLE(Curl_conn_cf_get_socket(cf, data), 0)) {
      SCH_DEV(infof(data, "schannel: handshake waiting for writeable socket"));
      connssl->io_need = CURL_SSL_IO_NEED_SEND;
      free(inbuf[0].pvBuffer);
      return CURLE_OK;
    }

    sspi_status = Curl_pSecFn->InitializeSecurityContext(
      &backend->cred->cred_handle, &backend->ctxt->ctxt_handle,
      backend->cred->sni_hostname, backend->req_flags,
      0, 0, &inbuf_desc, 0, NULL,
      &outbuf_desc, &backend->ret_flags, NULL);

    /* free buffer for received handshake data */
    Curl_safefree(inbuf[0].pvBuffer);

    /* check if the handshake was incomplete */
    switch(sspi_status) {
    case SEC_E_INCOMPLETE_MESSAGE:
      backend->encdata_is_incomplete = TRUE;
      connssl->io_need = CURL_SSL_IO_NEED_RECV;
      DEBUGF(infof(data,
                   "schannel: received incomplete message, need more data"));
      return CURLE_OK;

    case SEC_I_CONTINUE_NEEDED:
    case SEC_E_OK:
      /* check if the handshake needs to be continued */
      result = CURLE_OK;
      for(i = 0; i < 3; i++) {
        /* search for handshake tokens that need to be send */
        if(outbuf[i].BufferType == SECBUFFER_TOKEN && outbuf[i].cbBuffer > 0) {
          DEBUGF(infof(data, "schannel: sending next handshake data: "
                       "sending %lu bytes.", outbuf[i].cbBuffer));

          /* send handshake token to server */
          result = Curl_conn_cf_send(cf->next, data,
                                     outbuf[i].pvBuffer, outbuf[i].cbBuffer,
                                     FALSE, &written);
          if(result || (outbuf[i].cbBuffer != written)) {
            failf(data, "schannel: failed to send next handshake data: "
                  "sent %zu of %lu bytes", written, outbuf[i].cbBuffer);
            result = CURLE_SSL_CONNECT_ERROR;
          }
        }
      }
      for(i = 0; i < 3; i++) {
        /* free obsolete buffer */
        if(outbuf[i].pvBuffer)
          Curl_pSecFn->FreeContextBuffer(outbuf[i].pvBuffer);
      }
      if(result)
        return result;
      break;

    case SEC_I_INCOMPLETE_CREDENTIALS:
      if(!(backend->req_flags & ISC_REQ_USE_SUPPLIED_CREDS)) {
        /* If the server has requested a client certificate, attempt to
           continue the handshake without one. This will allow connections to
           servers which request a client certificate but do not require
           it. */
        backend->req_flags |= ISC_REQ_USE_SUPPLIED_CREDS;
        connssl->io_need = CURL_SSL_IO_NEED_SEND;
        DEBUGF(infof(data,
                     "schannel: a client certificate has been requested"));
        return CURLE_OK;
      }
      FALLTHROUGH();

    default:
      return schannel_error(data, sspi_status);
    }

    /* check if there was additional remaining encrypted data */
    if(inbuf[1].BufferType == SECBUFFER_EXTRA && inbuf[1].cbBuffer > 0) {
      SCH_DEV(infof(data, "schannel: encrypted data length: %lu",
                    inbuf[1].cbBuffer));
      /*
        There are two cases where we could be getting extra data here:
        1) If we are renegotiating a connection and the handshake is already
        complete (from the server perspective), it can encrypted app data
        (not handshake data) in an extra buffer at this point.
        2) (sspi_status == SEC_I_CONTINUE_NEEDED) We are negotiating a
        connection and this extra data is part of the handshake.
        We should process the data immediately; waiting for the socket to
        be ready may fail since the server is done sending handshake data.
      */
      /* check if the remaining data is less than the total amount
         and therefore begins after the already processed data */
      if(backend->encdata_offset > inbuf[1].cbBuffer) {
        memmove(backend->encdata_buffer,
                (backend->encdata_buffer + backend->encdata_offset) -
                inbuf[1].cbBuffer, inbuf[1].cbBuffer);
        backend->encdata_offset = inbuf[1].cbBuffer;
        if(sspi_status == SEC_I_CONTINUE_NEEDED) {
          doread = FALSE;
          continue;
        }
      }
    }
    else {
      backend->encdata_offset = 0;
    }
    break;
  }

  /* check if the handshake needs to be continued */
  if(sspi_status == SEC_I_CONTINUE_NEEDED) {
    connssl->io_need = CURL_SSL_IO_NEED_RECV;
    return CURLE_OK;
  }

  /* check if the handshake is complete */
  if(sspi_status == SEC_E_OK) {
    connssl->connecting_state = ssl_connect_3;
    DEBUGF(infof(data, "schannel: SSL/TLS handshake complete"));
  }

#ifndef CURL_DISABLE_PROXY
  pubkey_ptr = Curl_ssl_cf_is_proxy(cf) ?
    data->set.str[STRING_SSL_PINNEDPUBLICKEY_PROXY] :
    data->set.str[STRING_SSL_PINNEDPUBLICKEY];
#else
  pubkey_ptr = data->set.str[STRING_SSL_PINNEDPUBLICKEY];
#endif
  if(pubkey_ptr) {
    result = schannel_pkp_pin_peer_pubkey(cf, data, pubkey_ptr);
    if(result) {
      failf(data, "SSL: public key does not match pinned public key");
      return result;
    }
  }

  if(conn_config->verifypeer && backend->use_manual_cred_validation) {
    /* Certificate verification also verifies the hostname if verifyhost */
    return Curl_verify_certificate(cf, data);
  }

  /* Verify the hostname manually when certificate verification is disabled,
     because in that case Schannel will not verify it. */
  if(!conn_config->verifypeer && conn_config->verifyhost)
    return Curl_verify_host(cf, data);

  return CURLE_OK;
}

static bool
valid_cert_encoding(const CERT_CONTEXT *cert_context)
{
  return (cert_context != NULL) &&
    ((cert_context->dwCertEncodingType & X509_ASN_ENCODING) != 0) &&
    (cert_context->pbCertEncoded != NULL) &&
    (cert_context->cbCertEncoded > 0);
}

typedef bool(*Read_crt_func)(const CERT_CONTEXT *ccert_context,
                             bool reverse_order, void *arg);

static void
traverse_cert_store(const CERT_CONTEXT *context, Read_crt_func func,
                    void *arg)
{
  const CERT_CONTEXT *current_context = NULL;
  bool should_continue = TRUE;
  bool first = TRUE;
  bool reverse_order = FALSE;
  while(should_continue &&
        (current_context = CertEnumCertificatesInStore(
          context->hCertStore,
          current_context)) != NULL) {
    /* Windows 11 22H2 OS Build 22621.674 or higher enumerates certificates in
       leaf-to-root order while all previous versions of Windows enumerate
       certificates in root-to-leaf order. Determine the order of enumeration
       by comparing SECPKG_ATTR_REMOTE_CERT_CONTEXT's pbCertContext with the
       first certificate's pbCertContext. */
    if(first && context->pbCertEncoded != current_context->pbCertEncoded)
      reverse_order = TRUE;
    should_continue = func(current_context, reverse_order, arg);
    first = FALSE;
  }

  if(current_context)
    CertFreeCertificateContext(current_context);
}

static bool
cert_counter_callback(const CERT_CONTEXT *ccert_context, bool reverse_order,
                      void *certs_count)
{
  (void)reverse_order;
  if(valid_cert_encoding(ccert_context))
    (*(int *)certs_count)++;
  return TRUE;
}

struct Adder_args
{
  struct Curl_easy *data;
  CURLcode result;
  int idx;
  int certs_count;
};

static bool
add_cert_to_certinfo(const CERT_CONTEXT *ccert_context, bool reverse_order,
                     void *raw_arg)
{
  struct Adder_args *args = (struct Adder_args*)raw_arg;
  args->result = CURLE_OK;
  if(valid_cert_encoding(ccert_context)) {
    const char *beg = (const char *) ccert_context->pbCertEncoded;
    const char *end = beg + ccert_context->cbCertEncoded;
    int insert_index = reverse_order ? (args->certs_count - 1) - args->idx :
                       args->idx;
    args->result = Curl_extract_certinfo(args->data, insert_index,
                                         beg, end);
    args->idx++;
  }
  return args->result == CURLE_OK;
}

static void schannel_session_free(void *sessionid)
{
  /* this is expected to be called under sessionid lock */
  struct Curl_schannel_cred *cred = sessionid;

  if(cred) {
    cred->refcount--;
    if(cred->refcount == 0) {
      Curl_pSecFn->FreeCredentialsHandle(&cred->cred_handle);
      curlx_unicodefree(cred->sni_hostname);
      if(cred->client_cert_store) {
        CertCloseStore(cred->client_cert_store, 0);
        cred->client_cert_store = NULL;
      }
      Curl_safefree(cred);
    }
  }
}

static CURLcode
schannel_connect_step3(struct Curl_cfilter *cf, struct Curl_easy *data)
{
  struct ssl_connect_data *connssl = cf->ctx;
  struct schannel_ssl_backend_data *backend =
    (struct schannel_ssl_backend_data *)connssl->backend;
  CURLcode result = CURLE_OK;
  SECURITY_STATUS sspi_status = SEC_E_OK;
  CERT_CONTEXT *ccert_context = NULL;
#ifdef HAS_ALPN_SCHANNEL
  SecPkgContext_ApplicationProtocol alpn_result;
#endif

  DEBUGASSERT(ssl_connect_3 == connssl->connecting_state);
  DEBUGASSERT(backend);

  DEBUGF(infof(data,
               "schannel: SSL/TLS connection with %s port %d (step 3/3)",
               connssl->peer.hostname, connssl->peer.port));

  if(!backend->cred)
    return CURLE_SSL_CONNECT_ERROR;

  /* check if the required context attributes are met */
  if(backend->ret_flags != backend->req_flags) {
    if(!(backend->ret_flags & ISC_RET_SEQUENCE_DETECT))
      failf(data, "schannel: failed to setup sequence detection");
    if(!(backend->ret_flags & ISC_RET_REPLAY_DETECT))
      failf(data, "schannel: failed to setup replay detection");
    if(!(backend->ret_flags & ISC_RET_CONFIDENTIALITY))
      failf(data, "schannel: failed to setup confidentiality");
    if(!(backend->ret_flags & ISC_RET_ALLOCATED_MEMORY))
      failf(data, "schannel: failed to setup memory allocation");
    if(!(backend->ret_flags & ISC_RET_STREAM))
      failf(data, "schannel: failed to setup stream orientation");
    return CURLE_SSL_CONNECT_ERROR;
  }

#ifdef HAS_ALPN_SCHANNEL
  if(backend->use_alpn) {
    sspi_status =
      Curl_pSecFn->QueryContextAttributes(&backend->ctxt->ctxt_handle,
                                       SECPKG_ATTR_APPLICATION_PROTOCOL,
                                       &alpn_result);

    if(sspi_status != SEC_E_OK) {
      failf(data, "schannel: failed to retrieve ALPN result");
      return CURLE_SSL_CONNECT_ERROR;
    }

    if(alpn_result.ProtoNegoStatus ==
       SecApplicationProtocolNegotiationStatus_Success) {
      if(backend->recv_renegotiating &&
         connssl->negotiated.alpn &&
         strncmp(connssl->negotiated.alpn,
                 (const char *)alpn_result.ProtocolId,
                 alpn_result.ProtocolIdSize)) {
        /* Renegotiation selected a different protocol now, we cannot
         * deal with this */
        failf(data, "schannel: server selected an ALPN protocol too late");
        return CURLE_SSL_CONNECT_ERROR;
      }
      Curl_alpn_set_negotiated(cf, data, connssl, alpn_result.ProtocolId,
                               alpn_result.ProtocolIdSize);
    }
    else {
      if(!backend->recv_renegotiating)
        Curl_alpn_set_negotiated(cf, data, connssl, NULL, 0);
    }
  }
#endif

  /* save the current session data for possible reuse */
  if(Curl_ssl_scache_use(cf, data)) {
    Curl_ssl_scache_lock(data);
    /* Up ref count since call takes ownership */
    backend->cred->refcount++;
    result = Curl_ssl_scache_add_obj(cf, data, connssl->peer.scache_key,
                                     backend->cred, schannel_session_free);
    Curl_ssl_scache_unlock(data);
    if(result)
      return result;
  }

  if(data->set.ssl.certinfo) {
    int certs_count = 0;
    sspi_status =
      Curl_pSecFn->QueryContextAttributes(&backend->ctxt->ctxt_handle,
                                       SECPKG_ATTR_REMOTE_CERT_CONTEXT,
                                       &ccert_context);

    if((sspi_status != SEC_E_OK) || !ccert_context) {
      failf(data, "schannel: failed to retrieve remote cert context");
      return CURLE_PEER_FAILED_VERIFICATION;
    }

    traverse_cert_store(ccert_context, cert_counter_callback, &certs_count);

    result = Curl_ssl_init_certinfo(data, certs_count);
    if(!result) {
      struct Adder_args args;
      args.data = data;
      args.idx = 0;
      args.certs_count = certs_count;
      args.result = CURLE_OK;
      traverse_cert_store(ccert_context, add_cert_to_certinfo, &args);
      result = args.result;
    }
    CertFreeCertificateContext(ccert_context);
    if(result)
      return result;
  }

  connssl->connecting_state = ssl_connect_done;

  return CURLE_OK;
}

static CURLcode schannel_connect(struct Curl_cfilter *cf,
                                 struct Curl_easy *data,
                                 bool *done)
{
  struct ssl_connect_data *connssl = cf->ctx;
  CURLcode result;

  /* check if the connection has already been established */
  if(ssl_connection_complete == connssl->state) {
    *done = TRUE;
    return CURLE_OK;
  }

  *done = FALSE;

  if(ssl_connect_1 == connssl->connecting_state) {
    result = schannel_connect_step1(cf, data);
    if(result)
      return result;
  }

  if(ssl_connect_2 == connssl->connecting_state) {
    result = schannel_connect_step2(cf, data);
    if(result)
      return result;
  }

  if(ssl_connect_3 == connssl->connecting_state) {
    result = schannel_connect_step3(cf, data);
    if(result)
      return result;
  }

  if(ssl_connect_done == connssl->connecting_state) {
    connssl->state = ssl_connection_complete;

#ifdef SECPKG_ATTR_ENDPOINT_BINDINGS  /* mingw-w64 v9+. MS SDK 7.0A+. */
    /* When SSPI is used in combination with Schannel
     * we need the Schannel context to create the Schannel
     * binding to pass the IIS extended protection checks.
     * Available on Windows 7 or later.
     */
    {
      struct schannel_ssl_backend_data *backend =
        (struct schannel_ssl_backend_data *)connssl->backend;
      DEBUGASSERT(backend);
      cf->conn->sslContext = &backend->ctxt->ctxt_handle;
    }
#endif

    *done = TRUE;
  }

  return CURLE_OK;
}

enum schannel_renegotiate_caller_t {
  SCH_RENEG_CALLER_IS_RECV,
  SCH_RENEG_CALLER_IS_SEND
};

#define MAX_RENEG_BLOCK_TIME (7 * 1000) /* 7 seconds in milliseconds */

/* This function renegotiates the connection due to a server request received
   by schannel_recv. This function returns CURLE_AGAIN if the renegotiation is
   incomplete. In that case, we remain in the renegotiation (connecting) stage
   and future calls to schannel_recv and schannel_send must call this function
   first to complete the renegotiation. */
static CURLcode
schannel_recv_renegotiate(struct Curl_cfilter *cf, struct Curl_easy *data,
                          enum schannel_renegotiate_caller_t caller)
{
  CURLcode result;
  curl_socket_t sockfd;
  struct ssl_connect_data *connssl = cf->ctx;
  struct schannel_ssl_backend_data *backend =
    (struct schannel_ssl_backend_data *)connssl->backend;
  struct schannel_renegotiate_state *rs = &backend->renegotiate_state;

  if(!backend || !backend->recv_renegotiating) {
    failf(data, "schannel: unexpected call to schannel_recv_renegotiate");
    return CURLE_SSL_CONNECT_ERROR;
  }
  DEBUGASSERT(caller <= SCH_RENEG_CALLER_IS_SEND);
  if(caller == SCH_RENEG_CALLER_IS_RECV)
    SCH_DEV(infof(data, "schannel: renegotiation caller is schannel_recv"));
  else
    SCH_DEV(infof(data, "schannel: renegotiation caller is schannel_send"));

  sockfd = Curl_conn_cf_get_socket(cf, data);

  if(sockfd == CURL_SOCKET_BAD) {
    failf(data, "schannel: renegotiation missing socket");
    return CURLE_SSL_CONNECT_ERROR;
  }

  if(!rs->started) { /* new renegotiation */
    infof(data, "schannel: renegotiating SSL/TLS connection");
    DEBUGASSERT(connssl->state == ssl_connection_complete);
    DEBUGASSERT(connssl->connecting_state == ssl_connect_done);
    connssl->state = ssl_connection_negotiating;
    connssl->connecting_state = ssl_connect_2;
    memset(rs, 0, sizeof(*rs));
    rs->io_need = CURL_SSL_IO_NEED_SEND;
    rs->start_time = curlx_now();
    rs->started = TRUE;
  }

  for(;;) {
    bool block_read, block_write, blocking, done;
    curl_socket_t readfd, writefd;
    timediff_t elapsed;

    elapsed = curlx_timediff(curlx_now(), rs->start_time);
    if(elapsed >= MAX_RENEG_BLOCK_TIME) {
      failf(data, "schannel: renegotiation timeout");
      result = CURLE_SSL_CONNECT_ERROR;
      break;
    }

    /* the current io_need state may have been overwritten since the last time
       this function was called. restore the io_need state needed to continue
       the renegotiation. */

    connssl->io_need = rs->io_need;

    result = schannel_connect(cf, data, &done);

    rs->io_need = connssl->io_need;

    if(!result && !done)
      result = CURLE_AGAIN;

    if(result != CURLE_AGAIN)
      break;

    readfd = (rs->io_need & CURL_SSL_IO_NEED_RECV) ? sockfd : CURL_SOCKET_BAD;
    writefd = (rs->io_need & CURL_SSL_IO_NEED_SEND) ? sockfd : CURL_SOCKET_BAD;

    if(readfd == CURL_SOCKET_BAD && writefd == CURL_SOCKET_BAD)
      continue;

    /* connect should not have requested io read and write together */
    DEBUGASSERT(readfd == CURL_SOCKET_BAD || writefd == CURL_SOCKET_BAD);

    /* This function is partially blocking to avoid a stoppage that would
     * occur if the user is waiting on the socket only in one direction.
     *
     * For example, if the user has called recv then they may not be waiting
     * for a writeable socket and vice versa, so we block to avoid that.
     *
     * In practice a wait is unlikely to occur. For caller recv if handshake
     * data needs to be sent then we block for a writeable socket that should
     * be writeable immediately except for OS resource constraints. For caller
     * send if handshake data needs to be received then we block for a readable
     * socket, which could take some time, but it's more likely the user has
     * called recv since they had called it prior (only recv can start
     * renegotiation and probably the user is going to call it again to get
     * more of their data before calling send).
     */

    block_read = (caller == SCH_RENEG_CALLER_IS_SEND) ? TRUE : FALSE;
    block_write = (caller == SCH_RENEG_CALLER_IS_RECV) ? TRUE : FALSE;

    blocking = (block_read && (readfd != CURL_SOCKET_BAD)) ||
               (block_write && (writefd != CURL_SOCKET_BAD));

    SCH_DEV_SHOWBOOL(block_read);
    SCH_DEV_SHOWBOOL(block_write);
    SCH_DEV_SHOWBOOL(blocking);

    for(;;) {
      int what;
      timediff_t timeout, remaining;

      if(Curl_pgrsUpdate(data)) {
        result = CURLE_ABORTED_BY_CALLBACK;
        break;
      }

      elapsed = curlx_timediff(curlx_now(), rs->start_time);
      if(elapsed >= MAX_RENEG_BLOCK_TIME) {
        failf(data, "schannel: renegotiation timeout");
        result = CURLE_SSL_CONNECT_ERROR;
        break;
      }
      remaining = MAX_RENEG_BLOCK_TIME - elapsed;

      if(blocking) {
        timeout = Curl_timeleft(data, NULL, FALSE);

        if(timeout < 0) {
          result = CURLE_OPERATION_TIMEDOUT;
          break;
        }

        /* the blocking is in intervals so that the progress function can be
           called every second */
        if(!timeout || timeout > 1000)
          timeout = 1000;

        if(timeout > remaining)
          timeout = remaining;
      }
      else
        timeout = 0;

      SCH_DEV(infof(data, "schannel: renegotiation wait until socket is"
                    "%s%s for up to %" FMT_TIMEDIFF_T " ms",
                    ((readfd != CURL_SOCKET_BAD) ? " readable" : ""),
                    ((writefd != CURL_SOCKET_BAD) ? " writeable" : ""),
                    timeout));

      what = Curl_socket_check(readfd, CURL_SOCKET_BAD, writefd, timeout);

      if(what > 0 && (what & (CURL_CSELECT_IN | CURL_CSELECT_OUT))) {
        SCH_DEV(infof(data, "schannel: renegotiation socket %s%s",
                      ((what & CURL_CSELECT_IN) ? "CURL_CSELECT_IN " : ""),
                      ((what & CURL_CSELECT_OUT) ? "CURL_CSELECT_OUT " : "")));
        result = CURLE_AGAIN;
        break;
      }
      else if(!what) {
        SCH_DEV(infof(data, "schannel: renegotiation socket timeout"));
        if(blocking)
          continue;
        else
          return CURLE_AGAIN;
      }

      failf(data, "schannel: socket error during renegotiation");
      result = CURLE_SSL_CONNECT_ERROR;
      break;
    }
    if(result != CURLE_AGAIN)
      break;
  }

  DEBUGASSERT(result != CURLE_AGAIN);

  rs->started = FALSE;
  backend->recv_renegotiating = FALSE;
  connssl->io_need = CURL_SSL_IO_NEED_NONE;

  if(result)
    failf(data, "schannel: renegotiation failed");
  else
    infof(data, "schannel: SSL/TLS connection renegotiated");

  return result;
}

static CURLcode
schannel_send(struct Curl_cfilter *cf, struct Curl_easy *data,
              const void *buf, size_t len, size_t *pnwritten)
{
  size_t data_len = 0;
  unsigned char *ptr = NULL;
  struct ssl_connect_data *connssl = cf->ctx;
  SecBuffer outbuf[4];
  SecBufferDesc outbuf_desc;
  SECURITY_STATUS sspi_status = SEC_E_OK;
  CURLcode result = CURLE_OK;
  struct schannel_ssl_backend_data *backend =
    (struct schannel_ssl_backend_data *)connssl->backend;

  DEBUGASSERT(backend);
  *pnwritten = 0;

  if(backend->recv_renegotiating) {
    result = schannel_recv_renegotiate(cf, data, SCH_RENEG_CALLER_IS_SEND);
    if(result)
      return result;
  }

  /* check if the maximum stream sizes were queried */
  if(backend->stream_sizes.cbMaximumMessage == 0) {
    sspi_status = Curl_pSecFn->QueryContextAttributes(
      &backend->ctxt->ctxt_handle,
      SECPKG_ATTR_STREAM_SIZES,
      &backend->stream_sizes);
    if(sspi_status != SEC_E_OK) {
      return CURLE_SEND_ERROR;
    }
  }

  /* check if the buffer is longer than the maximum message length */
  if(len > backend->stream_sizes.cbMaximumMessage) {
    len = backend->stream_sizes.cbMaximumMessage;
  }

  /* calculate the complete message length and allocate a buffer for it */
  data_len = backend->stream_sizes.cbHeader + len +
    backend->stream_sizes.cbTrailer;
  ptr = (unsigned char *)malloc(data_len);
  if(!ptr) {
    return CURLE_OUT_OF_MEMORY;
  }

  /* setup output buffers (header, data, trailer, empty) */
  InitSecBuffer(&outbuf[0], SECBUFFER_STREAM_HEADER,
                ptr, backend->stream_sizes.cbHeader);
  InitSecBuffer(&outbuf[1], SECBUFFER_DATA,
                ptr + backend->stream_sizes.cbHeader, curlx_uztoul(len));
  InitSecBuffer(&outbuf[2], SECBUFFER_STREAM_TRAILER,
                ptr + backend->stream_sizes.cbHeader + len,
                backend->stream_sizes.cbTrailer);
  InitSecBuffer(&outbuf[3], SECBUFFER_EMPTY, NULL, 0);
  InitSecBufferDesc(&outbuf_desc, outbuf, 4);

  /* copy data into output buffer */
  memcpy(outbuf[1].pvBuffer, buf, len);

  /* https://learn.microsoft.com/windows/win32/api/sspi/nf-sspi-encryptmessage */
  sspi_status = Curl_pSecFn->EncryptMessage(&backend->ctxt->ctxt_handle, 0,
                                            &outbuf_desc, 0);

  /* check if the message was encrypted */
  if(sspi_status == SEC_E_OK) {

    /* send the encrypted message including header, data and trailer */
    len = outbuf[0].cbBuffer + outbuf[1].cbBuffer + outbuf[2].cbBuffer;

    /*
      it is important to send the full message which includes the header,
      encrypted payload, and trailer. Until the client receives all the
      data a coherent message has not been delivered and the client
      cannot read any of it.

      If we wanted to buffer the unwritten encrypted bytes, we would
      tell the client that all data it has requested to be sent has been
      sent. The unwritten encrypted bytes would be the first bytes to
      send on the next invocation.
      Here's the catch with this - if we tell the client that all the
      bytes have been sent, will the client call this method again to
      send the buffered data?  Looking at who calls this function, it
      seems the answer is NO.
    */

    /* send entire message or fail */
    while(len > *pnwritten) {
      size_t this_write = 0;
      int what;
      timediff_t timeout_ms = Curl_timeleft(data, NULL, FALSE);
      if(timeout_ms < 0) {
        /* we already got the timeout */
        failf(data, "schannel: timed out sending data "
              "(bytes sent: %zu)", *pnwritten);
        result = CURLE_OPERATION_TIMEDOUT;
        break;
      }
      else if(!timeout_ms)
        timeout_ms = TIMEDIFF_T_MAX;
      what = SOCKET_WRITABLE(Curl_conn_cf_get_socket(cf, data), timeout_ms);
      if(what < 0) {
        /* fatal error */
        failf(data, "select/poll on SSL socket, errno: %d", SOCKERRNO);
        result = CURLE_SEND_ERROR;
        break;
      }
      else if(what == 0) {
        failf(data, "schannel: timed out sending data "
              "(bytes sent: %zu)", *pnwritten);
        result = CURLE_OPERATION_TIMEDOUT;
        break;
      }
      /* socket is writable */

       result = Curl_conn_cf_send(cf->next, data,
                                  ptr + *pnwritten, len - *pnwritten,
                                  FALSE, &this_write);
      if(result == CURLE_AGAIN)
        continue;
      else if(result) {
        break;
      }

      *pnwritten += this_write;
    }
  }
  else if(sspi_status == SEC_E_INSUFFICIENT_MEMORY) {
    result = CURLE_OUT_OF_MEMORY;
  }
  else{
    result = CURLE_SEND_ERROR;
  }

  Curl_safefree(ptr);

  if(len == *pnwritten)
    /* Encrypted message including header, data and trailer entirely sent.
       The return value is the number of unencrypted bytes that were sent. */
    *pnwritten = outbuf[1].cbBuffer;

  return result;
}

static CURLcode
schannel_recv(struct Curl_cfilter *cf, struct Curl_easy *data,
              char *buf, size_t len, size_t *pnread)
{
  size_t size = 0;
  size_t nread = 0;
  struct ssl_connect_data *connssl = cf->ctx;
  unsigned char *reallocated_buffer;
  size_t reallocated_length;
  SecBuffer inbuf[4];
  SecBufferDesc inbuf_desc;
  SECURITY_STATUS sspi_status = SEC_E_OK;
  /* we want the length of the encrypted buffer to be at least large enough
     that it can hold all the bytes requested and some TLS record overhead. */
  size_t min_encdata_length = len + CURL_SCHANNEL_BUFFER_FREE_SIZE;
  struct schannel_ssl_backend_data *backend =
    (struct schannel_ssl_backend_data *)connssl->backend;
  CURLcode result = CURLE_OK;

  DEBUGASSERT(backend);
  *pnread = 0;

  if(backend->recv_renegotiating) {
    result = schannel_recv_renegotiate(cf, data, SCH_RENEG_CALLER_IS_RECV);
    if(result)
      return result;
  }

  /****************************************************************************
   * Do not return or set backend->recv_unrecoverable_err unless in the
   * cleanup. The pattern for return error is set *err, optional infof, goto
   * cleanup.
   *
   * Some verbose debug messages are wrapped by SCH_DEV() instead of DEBUGF()
   * and only shown if CURL_SCHANNEL_DEV_DEBUG was defined at build time. These
   * messages are extra verbose and intended for curl developers debugging
   * Schannel recv decryption.
   *
   * Our priority is to always return as much decrypted data to the caller as
   * possible, even if an error occurs. The state of the decrypted buffer must
   * always be valid. Transfer of decrypted data to the caller's buffer is
   * handled in the cleanup.
   */

  SCH_DEV(infof(data, "schannel: client wants to read %zu bytes", len));

  if(len && len <= backend->decdata_offset) {
    SCH_DEV(infof(data,
                  "schannel: enough decrypted data is already available"));
    goto cleanup;
  }
  else if(backend->recv_unrecoverable_err) {
    result = backend->recv_unrecoverable_err;
    infof(data, "schannel: an unrecoverable error occurred in a prior call");
    goto cleanup;
  }
  else if(backend->recv_sspi_close_notify) {
    /* once a server has indicated shutdown there is no more encrypted data */
    infof(data, "schannel: server indicated shutdown in a prior call");
    goto cleanup;
  }
  /* it is debatable what to return when !len. Regardless we cannot return
     immediately because there may be data to decrypt (in the case we want to
     decrypt all encrypted cached data) so handle !len later in cleanup.
  */
  else if(len && !backend->recv_connection_closed) {
    /* increase enc buffer in order to fit the requested amount of data */
    size = backend->encdata_length - backend->encdata_offset;
    if(size < CURL_SCHANNEL_BUFFER_FREE_SIZE ||
       backend->encdata_length < min_encdata_length) {
      reallocated_length = backend->encdata_offset +
        CURL_SCHANNEL_BUFFER_FREE_SIZE;
      if(reallocated_length < min_encdata_length) {
        reallocated_length = min_encdata_length;
      }
      reallocated_buffer = realloc(backend->encdata_buffer,
                                   reallocated_length);
      if(!reallocated_buffer) {
        result = CURLE_OUT_OF_MEMORY;
        failf(data, "schannel: unable to re-allocate memory");
        goto cleanup;
      }

      backend->encdata_buffer = reallocated_buffer;
      backend->encdata_length = reallocated_length;
      size = backend->encdata_length - backend->encdata_offset;
      SCH_DEV(infof(data, "schannel: encdata_buffer resized %zu",
                    backend->encdata_length));
    }

    SCH_DEV(infof(data,
                  "schannel: encrypted data buffer: offset %zu length %zu",
                  backend->encdata_offset, backend->encdata_length));

    /* read encrypted data from socket */
    result = Curl_conn_cf_recv(cf->next, data,
                             (char *)(backend->encdata_buffer +
                                      backend->encdata_offset),
                             size, &nread);
    if(result) {
      if(result == CURLE_AGAIN)
        SCH_DEV(infof(data, "schannel: recv returned CURLE_AGAIN"));
      else if(result == CURLE_RECV_ERROR)
        infof(data, "schannel: recv returned CURLE_RECV_ERROR");
      else
        infof(data, "schannel: recv returned error %d", result);
    }
    else if(nread == 0) {
      backend->recv_connection_closed = TRUE;
      DEBUGF(infof(data, "schannel: server closed the connection"));
    }
    else {
      backend->encdata_offset += nread;
      backend->encdata_is_incomplete = FALSE;
      SCH_DEV(infof(data, "schannel: encrypted data got %zu", nread));
    }
  }

  SCH_DEV(infof(data, "schannel: encrypted data buffer: offset %zu length %zu",
                backend->encdata_offset, backend->encdata_length));

  /* decrypt loop */
  while(backend->encdata_offset > 0 && sspi_status == SEC_E_OK &&
        (!len || backend->decdata_offset < len ||
         backend->recv_connection_closed)) {
    /* prepare data buffer for DecryptMessage call */
    InitSecBuffer(&inbuf[0], SECBUFFER_DATA, backend->encdata_buffer,
                  curlx_uztoul(backend->encdata_offset));

    /* we need 3 more empty input buffers for possible output */
    InitSecBuffer(&inbuf[1], SECBUFFER_EMPTY, NULL, 0);
    InitSecBuffer(&inbuf[2], SECBUFFER_EMPTY, NULL, 0);
    InitSecBuffer(&inbuf[3], SECBUFFER_EMPTY, NULL, 0);
    InitSecBufferDesc(&inbuf_desc, inbuf, 4);

    /* https://learn.microsoft.com/windows/win32/api/sspi/nf-sspi-decryptmessage
     */
    sspi_status = Curl_pSecFn->DecryptMessage(&backend->ctxt->ctxt_handle,
                                           &inbuf_desc, 0, NULL);

    /* check if everything went fine (server may want to renegotiate
       or shutdown the connection context) */
    if(sspi_status == SEC_E_OK || sspi_status == SEC_I_RENEGOTIATE ||
       sspi_status == SEC_I_CONTEXT_EXPIRED) {
      /* check for successfully decrypted data, even before actual
         renegotiation or shutdown of the connection context */
      if(inbuf[1].BufferType == SECBUFFER_DATA) {
        SCH_DEV(infof(data, "schannel: decrypted data length: %lu",
                      inbuf[1].cbBuffer));

        /* increase buffer in order to fit the received amount of data */
        size = inbuf[1].cbBuffer > CURL_SCHANNEL_BUFFER_FREE_SIZE ?
          inbuf[1].cbBuffer : CURL_SCHANNEL_BUFFER_FREE_SIZE;
        if(backend->decdata_length - backend->decdata_offset < size ||
           backend->decdata_length < len) {
          /* increase internal decrypted data buffer */
          reallocated_length = backend->decdata_offset + size;
          /* make sure that the requested amount of data fits */
          if(reallocated_length < len) {
            reallocated_length = len;
          }
          reallocated_buffer = realloc(backend->decdata_buffer,
                                       reallocated_length);
          if(!reallocated_buffer) {
            result = CURLE_OUT_OF_MEMORY;
            failf(data, "schannel: unable to re-allocate memory");
            goto cleanup;
          }
          backend->decdata_buffer = reallocated_buffer;
          backend->decdata_length = reallocated_length;
        }

        /* copy decrypted data to internal buffer */
        size = inbuf[1].cbBuffer;
        if(size) {
          memcpy(backend->decdata_buffer + backend->decdata_offset,
                 inbuf[1].pvBuffer, size);
          backend->decdata_offset += size;
        }

        SCH_DEV(infof(data, "schannel: decrypted data added: %zu", size));
        SCH_DEV(infof(data,
                      "schannel: decrypted cached: offset %zu length %zu",
                      backend->decdata_offset, backend->decdata_length));
      }

      /* check for remaining encrypted data */
      if(inbuf[3].BufferType == SECBUFFER_EXTRA && inbuf[3].cbBuffer > 0) {
        SCH_DEV(infof(data, "schannel: encrypted data length: %lu",
                      inbuf[3].cbBuffer));

        /* check if the remaining data is less than the total amount
         * and therefore begins after the already processed data
         */
        if(backend->encdata_offset > inbuf[3].cbBuffer) {
          /* move remaining encrypted data forward to the beginning of
             buffer */
          memmove(backend->encdata_buffer,
                  (backend->encdata_buffer + backend->encdata_offset) -
                  inbuf[3].cbBuffer, inbuf[3].cbBuffer);
          backend->encdata_offset = inbuf[3].cbBuffer;
        }

        SCH_DEV(infof(data,
                      "schannel: encrypted cached: offset %zu length %zu",
                      backend->encdata_offset, backend->encdata_length));
      }
      else {
        /* reset encrypted buffer offset, because there is no data remaining */
        backend->encdata_offset = 0;
      }

      /* check if server wants to renegotiate the connection context */
      if(sspi_status == SEC_I_RENEGOTIATE) {
        infof(data, "schannel: remote party requests renegotiation");
        if(result && result != CURLE_AGAIN) {
          infof(data, "schannel: cannot renegotiate, an error is pending");
          goto cleanup;
        }

        backend->recv_renegotiating = TRUE;
        result = schannel_recv_renegotiate(cf, data, SCH_RENEG_CALLER_IS_RECV);
        if(result)
          goto cleanup;

        /* now retry receiving data */
        sspi_status = SEC_E_OK;
        continue;
      }
      /* check if the server closed the connection */
      else if(sspi_status == SEC_I_CONTEXT_EXPIRED) {
        /* In Windows 2000 SEC_I_CONTEXT_EXPIRED (close_notify) is not
           returned so we have to work around that in cleanup. */
        backend->recv_sspi_close_notify = TRUE;
        if(!backend->recv_connection_closed)
          backend->recv_connection_closed = TRUE;
        /* We received the close notify just fine, any error we got
         * from the lower filters afterwards (e.g. the socket), is not
         * an error on the TLS data stream. That one ended here. */
        if(result == CURLE_RECV_ERROR)
          result = CURLE_OK;
        infof(data,
              "schannel: server close notification received (close_notify)");
        goto cleanup;
      }
    }
    else if(sspi_status == SEC_E_INCOMPLETE_MESSAGE) {
      backend->encdata_is_incomplete = TRUE;
      if(!result)
        result = CURLE_AGAIN;
      SCH_DEV(infof(data, "schannel: failed to decrypt data, need more data"));
      goto cleanup;
    }
    else {
#ifndef CURL_DISABLE_VERBOSE_STRINGS
      char buffer[STRERROR_LEN];
      failf(data, "schannel: failed to read data from server: %s",
            Curl_sspi_strerror(sspi_status, buffer, sizeof(buffer)));
#endif
      result = CURLE_RECV_ERROR;
      goto cleanup;
    }
  }

  SCH_DEV(infof(data, "schannel: encrypted data buffer: offset %zu length %zu",
                backend->encdata_offset, backend->encdata_length));

  SCH_DEV(infof(data, "schannel: decrypted data buffer: offset %zu length %zu",
                backend->decdata_offset, backend->decdata_length));

cleanup:
  /* Warning- there is no guarantee the encdata state is valid at this point */
  SCH_DEV(infof(data, "schannel: schannel_recv cleanup"));

  /* Error if the connection has closed without a close_notify.

     The behavior here is a matter of debate. We do not want to be vulnerable
     to a truncation attack however there is some browser precedent for
     ignoring the close_notify for compatibility reasons.
  */
  if(len && !backend->decdata_offset && backend->recv_connection_closed &&
     !backend->recv_sspi_close_notify) {
    result = CURLE_RECV_ERROR;
    failf(data, "schannel: server closed abruptly (missing close_notify)");
  }

  /* Any error other than CURLE_AGAIN is an unrecoverable error. */
  if(result && result != CURLE_AGAIN)
    backend->recv_unrecoverable_err = result;

  size = len < backend->decdata_offset ? len : backend->decdata_offset;
  if(size) {
    memcpy(buf, backend->decdata_buffer, size);
    memmove(backend->decdata_buffer, backend->decdata_buffer + size,
            backend->decdata_offset - size);
    backend->decdata_offset -= size;
    SCH_DEV(infof(data, "schannel: decrypted data returned %zu", size));
    SCH_DEV(infof(data,
                  "schannel: decrypted data buffer: offset %zu length %zu",
                  backend->decdata_offset, backend->decdata_length));
    *pnread = size;
    return CURLE_OK;
  }

  if(!result && !backend->recv_connection_closed)
    result = CURLE_AGAIN;

  /* it is debatable what to return when !len. We could return whatever error
     we got from decryption but instead we override here so the return is
     consistent.
  */
  if(!len)
    return CURLE_OK;

  return result;
}

static bool schannel_data_pending(struct Curl_cfilter *cf,
                                  const struct Curl_easy *data)
{
  const struct ssl_connect_data *connssl = cf->ctx;
  struct schannel_ssl_backend_data *backend =
    (struct schannel_ssl_backend_data *)connssl->backend;

  (void)data;
  DEBUGASSERT(backend);

  if(backend->ctxt) /* SSL/TLS is in use */
    return backend->decdata_offset > 0 ||
           (backend->encdata_offset > 0 && !backend->encdata_is_incomplete) ||
           backend->recv_connection_closed ||
           backend->recv_sspi_close_notify ||
           backend->recv_unrecoverable_err;
  else
    return FALSE;
}

/* shut down the SSL connection and clean up related memory.
   this function can be called multiple times on the same connection including
   if the SSL connection failed (eg connection made but failed handshake). */
static CURLcode schannel_shutdown(struct Curl_cfilter *cf,
                                  struct Curl_easy *data,
                                  bool send_shutdown, bool *done)
{
  /* See https://learn.microsoft.com/windows/win32/secauthn/shutting-down-an-schannel-connection
   * Shutting Down an Schannel Connection
   */
  struct ssl_connect_data *connssl = cf->ctx;
  struct schannel_ssl_backend_data *backend =
    (struct schannel_ssl_backend_data *)connssl->backend;
  CURLcode result = CURLE_OK;

  if(cf->shutdown) {
    *done = TRUE;
    return CURLE_OK;
  }

  DEBUGASSERT(data);
  DEBUGASSERT(backend);

  /* Not supported in schannel */
  (void)send_shutdown;

  *done = FALSE;
  if(backend->ctxt) {
    infof(data, "schannel: shutting down SSL/TLS connection with %s port %d",
          connssl->peer.hostname, connssl->peer.port);
  }

  if(!backend->ctxt || cf->shutdown) {
    *done = TRUE;
    goto out;
  }

  if(backend->cred && backend->ctxt && !backend->sent_shutdown) {
    SecBufferDesc BuffDesc;
    SecBuffer Buffer;
    SECURITY_STATUS sspi_status;
    SecBuffer outbuf;
    SecBufferDesc outbuf_desc;
    DWORD dwshut = SCHANNEL_SHUTDOWN;

    InitSecBuffer(&Buffer, SECBUFFER_TOKEN, &dwshut, sizeof(dwshut));
    InitSecBufferDesc(&BuffDesc, &Buffer, 1);

    sspi_status = Curl_pSecFn->ApplyControlToken(&backend->ctxt->ctxt_handle,
                                              &BuffDesc);

    if(sspi_status != SEC_E_OK) {
      char buffer[STRERROR_LEN];
      failf(data, "schannel: ApplyControlToken failure: %s",
            Curl_sspi_strerror(sspi_status, buffer, sizeof(buffer)));
      result = CURLE_SEND_ERROR;
      goto out;
    }

    /* setup output buffer */
    InitSecBuffer(&outbuf, SECBUFFER_EMPTY, NULL, 0);
    InitSecBufferDesc(&outbuf_desc, &outbuf, 1);

    sspi_status = Curl_pSecFn->InitializeSecurityContext(
      &backend->cred->cred_handle,
      &backend->ctxt->ctxt_handle,
      backend->cred->sni_hostname,
      backend->req_flags,
      0,
      0,
      NULL,
      0,
      &backend->ctxt->ctxt_handle,
      &outbuf_desc,
      &backend->ret_flags, NULL);

    if((sspi_status == SEC_E_OK) || (sspi_status == SEC_I_CONTEXT_EXPIRED)) {
      /* send close message which is in output buffer */
      size_t written;

      result = Curl_conn_cf_send(cf->next, data,
                                 outbuf.pvBuffer, outbuf.cbBuffer,
                                 FALSE, &written);
      Curl_pSecFn->FreeContextBuffer(outbuf.pvBuffer);
      if(!result) {
        if(written < outbuf.cbBuffer) {
          result = CURLE_SEND_ERROR;
          failf(data, "schannel: failed to send close msg: %s"
                " (bytes written: %zu)", curl_easy_strerror(result), written);
          goto out;
        }
        backend->sent_shutdown = TRUE;
        *done = TRUE;
      }
      else if(result == CURLE_AGAIN) {
        connssl->io_need = CURL_SSL_IO_NEED_SEND;
        result = CURLE_OK;
        goto out;
      }
      else {
        if(!backend->recv_connection_closed) {
          result = CURLE_SEND_ERROR;
          failf(data, "schannel: error sending close msg: %d", result);
          goto out;
        }
        /* Looks like server already closed the connection.
         * An error to send our close notify is not a failure. */
        *done = TRUE;
        result = CURLE_OK;
      }
    }
  }

  /* If the connection seems open and we have not seen the close notify
   * from the server yet, try to receive it. */
  if(backend->cred && backend->ctxt &&
     !backend->recv_sspi_close_notify && !backend->recv_connection_closed) {
    char buffer[1024];
    size_t nread;

    result = schannel_recv(cf, data, buffer, sizeof(buffer), &nread);
    if(result == CURLE_AGAIN) {
      connssl->io_need = CURL_SSL_IO_NEED_RECV;
    }
    else if(result) {
      CURL_TRC_CF(data, cf, "SSL shutdown, error %d", result);
      result = CURLE_RECV_ERROR;
    }
    else if(nread == 0) {
      /* We got the close notify alert and are done. */
      backend->recv_connection_closed = TRUE;
      *done = TRUE;
    }
    else {
      /* still data coming in? */
    }
  }

out:
  cf->shutdown = (result || *done);
  return result;
}

static void schannel_close(struct Curl_cfilter *cf, struct Curl_easy *data)
{
  struct ssl_connect_data *connssl = cf->ctx;
  struct schannel_ssl_backend_data *backend =
    (struct schannel_ssl_backend_data *)connssl->backend;

  DEBUGASSERT(data);
  DEBUGASSERT(backend);

  /* free SSPI Schannel API security context handle */
  if(backend->ctxt) {
    DEBUGF(infof(data, "schannel: clear security context handle"));
    Curl_pSecFn->DeleteSecurityContext(&backend->ctxt->ctxt_handle);
    Curl_safefree(backend->ctxt);
  }

  /* free SSPI Schannel API credential handle */
  if(backend->cred) {
    Curl_ssl_scache_lock(data);
    schannel_session_free(backend->cred);
    Curl_ssl_scache_unlock(data);
    backend->cred = NULL;
  }

  /* free internal buffer for received encrypted data */
  if(backend->encdata_buffer) {
    Curl_safefree(backend->encdata_buffer);
    backend->encdata_length = 0;
    backend->encdata_offset = 0;
    backend->encdata_is_incomplete = FALSE;
  }

  /* free internal buffer for received decrypted data */
  if(backend->decdata_buffer) {
    Curl_safefree(backend->decdata_buffer);
    backend->decdata_length = 0;
    backend->decdata_offset = 0;
  }
}

static int schannel_init(void)
{
#if defined(HAS_ALPN_SCHANNEL) && !defined(UNDER_CE)
  typedef const char *(APIENTRY *WINE_GET_VERSION_FN)(void);
#if defined(__clang__) && __clang_major__ >= 16
#pragma clang diagnostic push
#pragma clang diagnostic ignored "-Wcast-function-type-strict"
#endif
  WINE_GET_VERSION_FN p_wine_get_version =
    CURLX_FUNCTION_CAST(WINE_GET_VERSION_FN,
                        GetProcAddress(GetModuleHandleA("ntdll"),
                                       "wine_get_version"));
#if defined(__clang__) && __clang_major__ >= 16
#pragma clang diagnostic pop
#endif
  if(p_wine_get_version) {  /* WINE detected */
    const char *wine_version = p_wine_get_version();  /* e.g. "6.0.2" */
    /* Assume ALPN support with WINE 6.0 or upper */
    s_win_has_alpn = wine_version && atoi(wine_version) >= 6;
  }
  else {
    /* ALPN is supported on Windows 8.1 / Server 2012 R2 and above. */
    s_win_has_alpn = curlx_verify_windows_version(6, 3, 0, PLATFORM_WINNT,
                                                  VERSION_GREATER_THAN_EQUAL);
  }
#endif /* HAS_ALPN_SCHANNEL && !UNDER_CE */

  return Curl_sspi_global_init() == CURLE_OK ? 1 : 0;
}

static void schannel_cleanup(void)
{
  Curl_sspi_global_cleanup();
}

static size_t schannel_version(char *buffer, size_t size)
{
  return curl_msnprintf(buffer, size, "Schannel");
}

static CURLcode schannel_random(struct Curl_easy *data,
                                unsigned char *entropy, size_t length)
{
  (void)data;

  return Curl_win32_random(entropy, length);
}

static CURLcode schannel_pkp_pin_peer_pubkey(struct Curl_cfilter *cf,
                                             struct Curl_easy *data,
                                             const char *pinnedpubkey)
{
  struct ssl_connect_data *connssl = cf->ctx;
  struct schannel_ssl_backend_data *backend =
    (struct schannel_ssl_backend_data *)connssl->backend;
  CERT_CONTEXT *pCertContextServer = NULL;

  /* Result is returned to caller */
  CURLcode result = CURLE_SSL_PINNEDPUBKEYNOTMATCH;

  DEBUGASSERT(backend);

  /* if a path was not specified, do not pin */
  if(!pinnedpubkey)
    return CURLE_OK;

  do {
    SECURITY_STATUS sspi_status;
    const char *x509_der;
    DWORD x509_der_len;
    struct Curl_X509certificate x509_parsed;
    struct Curl_asn1Element *pubkey;

    sspi_status =
      Curl_pSecFn->QueryContextAttributes(&backend->ctxt->ctxt_handle,
                                       SECPKG_ATTR_REMOTE_CERT_CONTEXT,
                                       &pCertContextServer);

    if((sspi_status != SEC_E_OK) || !pCertContextServer) {
      char buffer[STRERROR_LEN];
      failf(data, "schannel: Failed to read remote certificate context: %s",
            Curl_sspi_strerror(sspi_status, buffer, sizeof(buffer)));
      break; /* failed */
    }


    if(!(((pCertContextServer->dwCertEncodingType & X509_ASN_ENCODING) != 0) &&
         (pCertContextServer->cbCertEncoded > 0)))
      break;

    x509_der = (const char *)pCertContextServer->pbCertEncoded;
    x509_der_len = pCertContextServer->cbCertEncoded;
    memset(&x509_parsed, 0, sizeof(x509_parsed));
    if(Curl_parseX509(&x509_parsed, x509_der, x509_der + x509_der_len))
      break;

    pubkey = &x509_parsed.subjectPublicKeyInfo;
    if(!pubkey->header || pubkey->end <= pubkey->header) {
      failf(data, "SSL: failed retrieving public key from server certificate");
      break;
    }

    result = Curl_pin_peer_pubkey(data,
                                  pinnedpubkey,
                                  (const unsigned char *)pubkey->header,
                                  (size_t)(pubkey->end - pubkey->header));
    if(result) {
      failf(data, "SSL: public key does not match pinned public key");
    }
  } while(0);

  if(pCertContextServer)
    CertFreeCertificateContext(pCertContextServer);

  return result;
}

static void schannel_checksum(const unsigned char *input,
                              size_t inputlen,
                              unsigned char *checksum,
                              size_t checksumlen,
                              DWORD provType,
                              const unsigned int algId)
{
  HCRYPTPROV hProv = 0;
  HCRYPTHASH hHash = 0;
  DWORD cbHashSize = 0;
  DWORD dwHashSizeLen = (DWORD)sizeof(cbHashSize);
  DWORD dwChecksumLen = (DWORD)checksumlen;

  /* since this can fail in multiple ways, zero memory first so we never
   * return old data
   */
  memset(checksum, 0, checksumlen);

  if(!CryptAcquireContext(&hProv, NULL, NULL, provType,
                          CRYPT_VERIFYCONTEXT | CRYPT_SILENT))
    return; /* failed */

  do {
    if(!CryptCreateHash(hProv, algId, 0, 0, &hHash))
      break; /* failed */

#ifdef __MINGW32CE__
    /* workaround for CeGCC, should be (const BYTE*) */
    if(!CryptHashData(hHash, (BYTE*)CURL_UNCONST(input), (DWORD)inputlen, 0))
#else
    if(!CryptHashData(hHash, input, (DWORD)inputlen, 0))
#endif
      break; /* failed */

    /* get hash size */
    if(!CryptGetHashParam(hHash, HP_HASHSIZE, (BYTE *)&cbHashSize,
                          &dwHashSizeLen, 0))
      break; /* failed */

    /* check hash size */
    if(checksumlen < cbHashSize)
      break; /* failed */

    if(CryptGetHashParam(hHash, HP_HASHVAL, checksum, &dwChecksumLen, 0))
      break; /* failed */
  } while(0);

  if(hHash)
    CryptDestroyHash(hHash);

  if(hProv)
    CryptReleaseContext(hProv, 0);
}

static CURLcode schannel_sha256sum(const unsigned char *input,
                                   size_t inputlen,
                                   unsigned char *sha256sum,
                                   size_t sha256len)
{
  schannel_checksum(input, inputlen, sha256sum, sha256len,
                    PROV_RSA_AES, CALG_SHA_256);
  return CURLE_OK;
}

static void *schannel_get_internals(struct ssl_connect_data *connssl,
                                    CURLINFO info)
{
  struct schannel_ssl_backend_data *backend =
    (struct schannel_ssl_backend_data *)connssl->backend;
  (void)info;
  DEBUGASSERT(backend);
  return &backend->ctxt->ctxt_handle;
}

HCERTSTORE Curl_schannel_get_cached_cert_store(struct Curl_cfilter *cf,
                                               const struct Curl_easy *data)
{
  struct ssl_primary_config *conn_config = Curl_ssl_cf_get_primary_config(cf);
  struct Curl_multi *multi = data->multi;
  const struct curl_blob *ca_info_blob = conn_config->ca_info_blob;
  struct schannel_cert_share *share;
  const struct ssl_general_config *cfg = &data->set.general_ssl;
  timediff_t timeout_ms;
  timediff_t elapsed_ms;
  struct curltime now;
  unsigned char info_blob_digest[CURL_SHA256_DIGEST_LENGTH];

  DEBUGASSERT(multi);

  if(!multi) {
    return NULL;
  }

  share = Curl_hash_pick(&multi->proto_hash,
                         CURL_UNCONST(MPROTO_SCHANNEL_CERT_SHARE_KEY),
                         sizeof(MPROTO_SCHANNEL_CERT_SHARE_KEY)-1);
  if(!share || !share->cert_store) {
    return NULL;
  }

  /* zero ca_cache_timeout completely disables caching */
  if(!cfg->ca_cache_timeout) {
    return NULL;
  }

  /* check for cache timeout by using the cached_x509_store_expired timediff
     calculation pattern from openssl.c.
     negative timeout means retain forever. */
  timeout_ms = cfg->ca_cache_timeout * (timediff_t)1000;
  if(timeout_ms >= 0) {
    now = curlx_now();
    elapsed_ms = curlx_timediff(now, share->time);
    if(elapsed_ms >= timeout_ms) {
      return NULL;
    }
  }

  if(ca_info_blob) {
    if(share->CAinfo_blob_size != ca_info_blob->len) {
      return NULL;
    }
    schannel_sha256sum((const unsigned char *)ca_info_blob->data,
                       ca_info_blob->len,
                       info_blob_digest,
                       CURL_SHA256_DIGEST_LENGTH);
    if(memcmp(share->CAinfo_blob_digest, info_blob_digest,
              CURL_SHA256_DIGEST_LENGTH)) {
      return NULL;
    }
  }
  else {
    if(!conn_config->CAfile || !share->CAfile ||
       strcmp(share->CAfile, conn_config->CAfile)) {
      return NULL;
    }
  }

  return share->cert_store;
}

static void schannel_cert_share_free(void *key, size_t key_len, void *p)
{
  struct schannel_cert_share *share = p;
  DEBUGASSERT(key_len == (sizeof(MPROTO_SCHANNEL_CERT_SHARE_KEY)-1));
  DEBUGASSERT(!memcmp(MPROTO_SCHANNEL_CERT_SHARE_KEY, key, key_len));
  (void)key;
  (void)key_len;
  if(share->cert_store) {
    CertCloseStore(share->cert_store, 0);
  }
  free(share->CAfile);
  free(share);
}

bool Curl_schannel_set_cached_cert_store(struct Curl_cfilter *cf,
                                         const struct Curl_easy *data,
                                         HCERTSTORE cert_store)
{
  struct ssl_primary_config *conn_config = Curl_ssl_cf_get_primary_config(cf);
  struct Curl_multi *multi = data->multi;
  const struct curl_blob *ca_info_blob = conn_config->ca_info_blob;
  struct schannel_cert_share *share;
  size_t CAinfo_blob_size = 0;
  char *CAfile = NULL;

  DEBUGASSERT(multi);

  if(!multi) {
    return FALSE;
  }

  share = Curl_hash_pick(&multi->proto_hash,
                         CURL_UNCONST(MPROTO_SCHANNEL_CERT_SHARE_KEY),
                         sizeof(MPROTO_SCHANNEL_CERT_SHARE_KEY)-1);
  if(!share) {
    share = calloc(1, sizeof(*share));
    if(!share) {
      return FALSE;
    }
    if(!Curl_hash_add2(&multi->proto_hash,
                       CURL_UNCONST(MPROTO_SCHANNEL_CERT_SHARE_KEY),
                       sizeof(MPROTO_SCHANNEL_CERT_SHARE_KEY)-1,
                       share, schannel_cert_share_free)) {
      free(share);
      return FALSE;
    }
  }

  if(ca_info_blob) {
    schannel_sha256sum((const unsigned char *)ca_info_blob->data,
                       ca_info_blob->len,
                       share->CAinfo_blob_digest,
                       CURL_SHA256_DIGEST_LENGTH);
    CAinfo_blob_size = ca_info_blob->len;
  }
  else {
    if(conn_config->CAfile) {
      CAfile = strdup(conn_config->CAfile);
      if(!CAfile) {
        return FALSE;
      }
    }
  }

  /* free old cache data */
  if(share->cert_store) {
    CertCloseStore(share->cert_store, 0);
  }
  free(share->CAfile);

  share->time = curlx_now();
  share->cert_store = cert_store;
  share->CAinfo_blob_size = CAinfo_blob_size;
  share->CAfile = CAfile;
  return TRUE;
}

const struct Curl_ssl Curl_ssl_schannel = {
  { CURLSSLBACKEND_SCHANNEL, "schannel" }, /* info */

  SSLSUPP_CERTINFO |
  SSLSUPP_CAINFO_BLOB |
  SSLSUPP_PINNEDPUBKEY |
  SSLSUPP_CA_CACHE |
  SSLSUPP_HTTPS_PROXY |
  SSLSUPP_CIPHER_LIST,

  sizeof(struct schannel_ssl_backend_data),

  schannel_init,                     /* init */
  schannel_cleanup,                  /* cleanup */
  schannel_version,                  /* version */
  schannel_shutdown,                 /* shutdown */
  schannel_data_pending,             /* data_pending */
  schannel_random,                   /* random */
  NULL,                              /* cert_status_request */
  schannel_connect,                  /* connect */
  Curl_ssl_adjust_pollset,           /* adjust_pollset */
  schannel_get_internals,            /* get_internals */
  schannel_close,                    /* close_one */
  NULL,                              /* close_all */
  NULL,                              /* set_engine */
  NULL,                              /* set_engine_default */
  NULL,                              /* engines_list */
  schannel_sha256sum,                /* sha256sum */
  schannel_recv,                     /* recv decrypted data */
  schannel_send,                     /* send data to encrypt */
  NULL,                              /* get_channel_binding */
};

#endif /* USE_SCHANNEL */<|MERGE_RESOLUTION|>--- conflicted
+++ resolved
@@ -566,22 +566,12 @@
       if(result && (data->set.ssl.primary.clientcert[0]!='\0'))
         fInCert = curlx_fopen(data->set.ssl.primary.clientcert, "rb");
 
-<<<<<<< HEAD
-        DEBUGF(infof(data, "schannel: disabled server certificate revocation "
-                     "checks\n"));
-      }
-      else {
-        schannel_cred.dwFlags |= SCH_CRED_REVOCATION_CHECK_CHAIN | SCH_CRED_IGNORE_NO_REVOCATION_CHECK | SCH_CRED_IGNORE_REVOCATION_OFFLINE;
-        DEBUGF(infof(data,
-                     "schannel: checking server certificate revocation\n"));
-=======
       if(result && !fInCert) {
         failf(data, "schannel: Failed to get certificate location"
               " or file for %s",
               data->set.ssl.primary.clientcert);
         curlx_unicodefree(cert_path);
         return result;
->>>>>>> 400fffa9
       }
     }
 
