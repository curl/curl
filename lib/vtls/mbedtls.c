--- conflicted
+++ resolved
@@ -68,11 +68,6 @@
 #include "x509asn1.h"
 #include "../connect.h" /* for the connect timeout */
 #include "../select.h"
-<<<<<<< HEAD
-#include "../multiif.h"
-=======
-#include "mbedtls_threadlock.h"
->>>>>>> fb502146
 #include "../strdup.h"
 #include "../curl_sha256.h"
 
