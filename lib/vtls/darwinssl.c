--- conflicted
+++ resolved
@@ -1239,31 +1239,20 @@
   }
 #endif /* CURL_BUILD_MAC_10_8 || CURL_BUILD_IOS */
 
-<<<<<<< HEAD
   if(SSL_SET_OPTION(key)) {
-=======
-  if(data->set.str[STRING_KEY_ORIG]) {
->>>>>>> dba3ef54
     infof(data, "WARNING: SSL: CURLOPT_SSLKEY is ignored by Secure "
           "Transport. The private key must be in the Keychain.\n");
   }
 
-<<<<<<< HEAD
   if(ssl_cert) {
     SecIdentityRef cert_and_key = NULL;
     bool is_cert_file = is_file(ssl_cert);
-=======
-  if(data->set.str[STRING_CERT_ORIG]) {
-    SecIdentityRef cert_and_key = NULL;
-    bool is_cert_file = is_file(data->set.str[STRING_CERT_ORIG]);
->>>>>>> dba3ef54
 
     /* User wants to authenticate with a client cert. Look for it:
        If we detect that this is a file on disk, then let's load it.
        Otherwise, assume that the user wants to use an identity loaded
        from the Keychain. */
     if(is_cert_file) {
-<<<<<<< HEAD
       if(!SSL_SET_OPTION(cert_type))
         infof(data, "WARNING: SSL: Certificate type not set, assuming "
                     "PKCS#12 format.\n");
@@ -1277,22 +1266,6 @@
     }
     else
       err = CopyIdentityWithLabel(ssl_cert, &cert_and_key);
-=======
-      if(!data->set.ssl.cert_type)
-        infof(data, "WARNING: SSL: Certificate type not set, assuming "
-              "PKCS#12 format.\n");
-      else if(strncmp(data->set.ssl.cert_type, "P12",
-                      strlen(data->set.ssl.cert_type)))
-        infof(data, "WARNING: SSL: The Security framework only supports "
-              "loading identities that are in PKCS#12 format.\n");
-      err = CopyIdentityFromPKCS12File(data->set.str[STRING_CERT_ORIG],
-                                       data->set.ssl.key_passwd,
-                                       &cert_and_key);
-    }
-    else
-      err = CopyIdentityWithLabel(data->set.str[STRING_CERT_ORIG],
-                                  &cert_and_key);
->>>>>>> dba3ef54
 
     if(err == noErr) {
       SecCertificateRef cert = NULL;
@@ -1331,51 +1304,27 @@
     }
     else {
       switch(err) {
-<<<<<<< HEAD
-        case errSecAuthFailed: case -25264: /* errSecPkcs12VerifyFailure */
-          failf(data, "SSL: Incorrect password for the certificate \"%s\" "
-                      "and its private key.", ssl_cert);
-          break;
-        case -26275: /* errSecDecode */ case -25257: /* errSecUnknownFormat */
-          failf(data, "SSL: Couldn't make sense of the data in the "
-                      "certificate \"%s\" and its private key.",
-                      ssl_cert);
-          break;
-        case -25260: /* errSecPassphraseRequired */
-          failf(data, "SSL The certificate \"%s\" requires a password.",
-                      ssl_cert);
-          break;
-        case errSecItemNotFound:
-          failf(data, "SSL: Can't find the certificate \"%s\" and its private "
-                      "key in the Keychain.", ssl_cert);
-          break;
-        default:
-          failf(data, "SSL: Can't load the certificate \"%s\" and its private "
-                      "key: OSStatus %d", ssl_cert, err);
-          break;
-=======
       case errSecAuthFailed: case -25264: /* errSecPkcs12VerifyFailure */
         failf(data, "SSL: Incorrect password for the certificate \"%s\" "
-              "and its private key.", data->set.str[STRING_CERT_ORIG]);
+                    "and its private key.", ssl_cert);
         break;
       case -26275: /* errSecDecode */ case -25257: /* errSecUnknownFormat */
         failf(data, "SSL: Couldn't make sense of the data in the "
-              "certificate \"%s\" and its private key.",
-              data->set.str[STRING_CERT_ORIG]);
+                    "certificate \"%s\" and its private key.",
+                    ssl_cert);
         break;
       case -25260: /* errSecPassphraseRequired */
         failf(data, "SSL The certificate \"%s\" requires a password.",
-              data->set.str[STRING_CERT_ORIG]);
+                    ssl_cert);
         break;
       case errSecItemNotFound:
         failf(data, "SSL: Can't find the certificate \"%s\" and its private "
-              "key in the Keychain.", data->set.str[STRING_CERT_ORIG]);
+                    "key in the Keychain.", ssl_cert);
         break;
       default:
         failf(data, "SSL: Can't load the certificate \"%s\" and its private "
-              "key: OSStatus %d", data->set.str[STRING_CERT_ORIG], err);
+                    "key: OSStatus %d", ssl_cert, err);
         break;
->>>>>>> dba3ef54
       }
       return CURLE_SSL_CERTPROBLEM;
     }
@@ -1406,12 +1355,7 @@
 #else
   if(SSLSetSessionOption != NULL) {
 #endif /* CURL_BUILD_MAC */
-<<<<<<< HEAD
     bool break_on_auth = !conn->ssl_config.verifypeer || ssl_cafile;
-=======
-    bool break_on_auth = !conn->ssl_config.verifypeer ||
-      data->set.str[STRING_SSL_CAFILE_ORIG];
->>>>>>> dba3ef54
     err = SSLSetSessionOption(connssl->ssl_ctx,
                               kSSLSessionOptionBreakOnServerAuth,
                               break_on_auth);
@@ -1439,7 +1383,6 @@
   }
 #endif /* CURL_BUILD_MAC_10_6 || CURL_BUILD_IOS */
 
-<<<<<<< HEAD
   if(ssl_cafile) {
     bool is_cert_file = is_file(ssl_cafile);
 
@@ -1448,17 +1391,6 @@
       return CURLE_SSL_CACERT_BADFILE;
     }
     if(!verifypeer) {
-=======
-  if(data->set.str[STRING_SSL_CAFILE_ORIG]) {
-    bool is_cert_file = is_file(data->set.str[STRING_SSL_CAFILE_ORIG]);
-
-    if(!is_cert_file) {
-      failf(data, "SSL: can't load CA certificate file %s",
-            data->set.str[STRING_SSL_CAFILE_ORIG]);
-      return CURLE_SSL_CACERT_BADFILE;
-    }
-    if(!data->set.ssl.primary.verifypeer) {
->>>>>>> dba3ef54
       failf(data, "SSL: CA certificate set, but certificate verification "
             "is disabled");
       return CURLE_SSL_CONNECT_ERROR;
@@ -1629,15 +1561,8 @@
     else {
       CURLcode result;
       ssl_sessionid =
-<<<<<<< HEAD
         aprintf("%s:%d:%d:%s:%hu", ssl_cafile,
                 verifypeer, SSL_CONN_CONFIG(verifyhost), hostname, port);
-=======
-        aprintf("%s:%d:%d:%s:%hu", data->set.str[STRING_SSL_CAFILE_ORIG],
-                data->set.ssl.primary.verifypeer,
-                data->set.ssl.primary.verifyhost,
-                conn->host.name, conn->remote_port);
->>>>>>> dba3ef54
       ssl_sessionid_len = strlen(ssl_sessionid);
 
       err = SSLSetPeerID(connssl->ssl_ctx, ssl_sessionid, ssl_sessionid_len);
@@ -1994,13 +1919,8 @@
       /* The below is errSSLServerAuthCompleted; it's not defined in
         Leopard's headers */
       case -9841:
-<<<<<<< HEAD
         if(SSL_CONN_CONFIG(CAfile)) {
           int res = verify_cert(SSL_CONN_CONFIG(CAfile), data,
-=======
-        if(data->set.str[STRING_SSL_CAFILE_ORIG]) {
-          int res = verify_cert(data->set.str[STRING_SSL_CAFILE_ORIG], data,
->>>>>>> dba3ef54
                                 connssl->ssl_ctx);
           if(res != CURLE_OK)
             return res;
