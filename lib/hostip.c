--- conflicted
+++ resolved
@@ -688,13 +688,8 @@
      the time we spent until now! */
   if(prev_alarm) {
     /* there was an alarm() set before us, now put it back */
-<<<<<<< HEAD
-    timediff_t elapsed_secs = curlx_timediff(Curl_tvnow(),
-                                   conn->created) / 1000;
-=======
     timediff_t elapsed_secs = Curl_timediff(Curl_tvnow(),
                                             conn->created) / 1000;
->>>>>>> b9d25f9a
 
     /* the alarm period is counted in even number of seconds */
     timediff_t alarm_set = prev_alarm - elapsed_secs;
