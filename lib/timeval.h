--- conflicted
+++ resolved
@@ -44,11 +44,7 @@
  *
  * Returns: the time difference in number of milliseconds.
  */
-<<<<<<< HEAD
-timediff_t curlx_timediff(struct curltime t1, struct curltime t2);
-=======
 timediff_t Curl_timediff(struct curltime t1, struct curltime t2);
->>>>>>> b9d25f9a
 
 /*
  * Make sure that the first argument (t1) is the more recent time and t2 is
@@ -57,12 +53,5 @@
  * Returns: the time difference in number of microseconds.
  */
 timediff_t Curl_timediff_us(struct curltime newer, struct curltime older);
-<<<<<<< HEAD
-
-/* These two defines below exist to provide the older API for library
-   internals only. */
-#define Curl_tvnow() curlx_tvnow()
-=======
->>>>>>> b9d25f9a
 
 #endif /* HEADER_CURL_TIMEVAL_H */
