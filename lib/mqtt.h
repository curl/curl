--- conflicted
+++ resolved
@@ -55,12 +55,9 @@
   size_t npacket; /* byte counter */
   size_t remaining_length;
   unsigned char pkt_hd[4]; /* for decoding the arriving packet length */
-<<<<<<< HEAD
   struct curltime lastTime; /* last time we sent or received data */
   bool pingsent; /* 1 while we wait for ping response */
-=======
   unsigned char firstbyte;
->>>>>>> 795425f7
 };
 
 #endif /* HEADER_CURL_MQTT_H */