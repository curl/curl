/***************************************************************************
 *                                  _   _ ____  _
 *  Project                     ___| | | |  _ \| |
 *                             / __| | | | |_) | |
 *                            | (__| |_| |  _ <| |___
 *                             \___|\___/|_| \_\_____|
 *
 * Copyright (C) 1998 - 2017, Daniel Stenberg, <daniel@haxx.se>, et al.
 *
 * This software is licensed as described in the file COPYING, which
 * you should have received as part of this distribution. The terms
 * are also available at https://curl.haxx.se/docs/copyright.html.
 *
 * You may opt to use, copy, modify, merge, publish, distribute and/or sell
 * copies of the Software, and permit persons to whom the Software is
 * furnished to do so, under the terms of the COPYING file.
 *
 * This software is distributed on an "AS IS" basis, WITHOUT WARRANTY OF ANY
 * KIND, either express or implied.
 *
 ***************************************************************************/

#include "curl_setup.h"

#ifdef HAVE_SYS_SELECT_H
#include <sys/select.h>
#endif

#if !defined(HAVE_SELECT) && !defined(HAVE_POLL_FINE)
#error "We can't compile without select() or poll() support."
#endif

#if defined(__BEOS__) && !defined(__HAIKU__)
/* BeOS has FD_SET defined in socket.h */
#include <socket.h>
#endif

#ifdef MSDOS
#include <dos.h>  /* delay() */
#endif

#ifdef __VXWORKS__
#include <strings.h>  /* bzero() in FD_SET */
#endif

#include <curl/curl.h>

#include "urldata.h"
#include "connect.h"
#include "select.h"
#include "warnless.h"

/* Convenience local macros */
<<<<<<< HEAD
#define ELAPSED_MS() (int)curlx_timediff(curlx_tvnow(), initial_tv)
=======
#define ELAPSED_MS() (int)Curl_timediff(Curl_tvnow(), initial_tv)
>>>>>>> b9d25f9a

int Curl_ack_eintr = 0;
#define ERROR_NOT_EINTR(error) (Curl_ack_eintr || error != EINTR)

/*
 * Internal function used for waiting a specific amount of ms
 * in Curl_socket_check() and Curl_poll() when no file descriptor
 * is provided to wait on, just being used to delay execution.
 * WinSock select() and poll() timeout mechanisms need a valid
 * socket descriptor in a not null file descriptor set to work.
 * Waiting indefinitely with this function is not allowed, a
 * zero or negative timeout value will return immediately.
 * Timeout resolution, accuracy, as well as maximum supported
 * value is system dependent, neither factor is a citical issue
 * for the intended use of this function in the library.
 *
 * Return values:
 *   -1 = system call error, invalid timeout value, or interrupted
 *    0 = specified timeout has elapsed
 */
int Curl_wait_ms(int timeout_ms)
{
#if !defined(MSDOS) && !defined(USE_WINSOCK)
#ifndef HAVE_POLL_FINE
  struct timeval pending_tv;
#endif
  struct curltime initial_tv;
  int pending_ms;
  int error;
#endif
  int r = 0;

  if(!timeout_ms)
    return 0;
  if(timeout_ms < 0) {
    SET_SOCKERRNO(EINVAL);
    return -1;
  }
#if defined(MSDOS)
  delay(timeout_ms);
#elif defined(USE_WINSOCK)
  Sleep(timeout_ms);
#else
  pending_ms = timeout_ms;
  initial_tv = Curl_tvnow();
  do {
#if defined(HAVE_POLL_FINE)
    r = poll(NULL, 0, pending_ms);
#else
    pending_tv.tv_sec = pending_ms / 1000;
    pending_tv.tv_usec = (pending_ms % 1000) * 1000;
    r = select(0, NULL, NULL, NULL, &pending_tv);
#endif /* HAVE_POLL_FINE */
    if(r != -1)
      break;
    error = SOCKERRNO;
    if(error && ERROR_NOT_EINTR(error))
      break;
    pending_ms = timeout_ms - ELAPSED_MS();
    if(pending_ms <= 0) {
      r = 0;  /* Simulate a "call timed out" case */
      break;
    }
  } while(r == -1);
#endif /* USE_WINSOCK */
  if(r)
    r = -1;
  return r;
}

/*
 * Wait for read or write events on a set of file descriptors. It uses poll()
 * when a fine poll() is available, in order to avoid limits with FD_SETSIZE,
 * otherwise select() is used.  An error is returned if select() is being used
 * and a file descriptor is too large for FD_SETSIZE.
 *
 * A negative timeout value makes this function wait indefinitely,
 * unless no valid file descriptor is given, when this happens the
 * negative timeout is ignored and the function times out immediately.
 *
 * Return values:
 *   -1 = system call error or fd >= FD_SETSIZE
 *    0 = timeout
 *    [bitmask] = action as described below
 *
 * CURL_CSELECT_IN - first socket is readable
 * CURL_CSELECT_IN2 - second socket is readable
 * CURL_CSELECT_OUT - write socket is writable
 * CURL_CSELECT_ERR - an error condition occurred
 */
int Curl_socket_check(curl_socket_t readfd0, /* two sockets to read from */
                      curl_socket_t readfd1,
                      curl_socket_t writefd, /* socket to write to */
                      time_t timeout_ms)     /* milliseconds to wait */
{
#ifdef HAVE_POLL_FINE
  struct pollfd pfd[3];
  int num;
#else
  struct timeval pending_tv;
  struct timeval *ptimeout;
  fd_set fds_read;
  fd_set fds_write;
  fd_set fds_err;
  curl_socket_t maxfd;
#endif
  struct curltime initial_tv = {0, 0};
  int pending_ms = 0;
  int error;
  int r;
  int ret;

#if SIZEOF_TIME_T != SIZEOF_INT
  /* wrap-around precaution */
  if(timeout_ms >= INT_MAX)
    timeout_ms = INT_MAX;
#endif

  if((readfd0 == CURL_SOCKET_BAD) && (readfd1 == CURL_SOCKET_BAD) &&
     (writefd == CURL_SOCKET_BAD)) {
    /* no sockets, just wait */
    r = Curl_wait_ms((int)timeout_ms);
    return r;
  }

  /* Avoid initial timestamp, avoid curlx_tvnow() call, when elapsed
     time in this function does not need to be measured. This happens
     when function is called with a zero timeout or a negative timeout
     value indicating a blocking call should be performed. */

  if(timeout_ms > 0) {
    pending_ms = (int)timeout_ms;
    initial_tv = Curl_tvnow();
  }

#ifdef HAVE_POLL_FINE

  num = 0;
  if(readfd0 != CURL_SOCKET_BAD) {
    pfd[num].fd = readfd0;
    pfd[num].events = POLLRDNORM|POLLIN|POLLRDBAND|POLLPRI;
    pfd[num].revents = 0;
    num++;
  }
  if(readfd1 != CURL_SOCKET_BAD) {
    pfd[num].fd = readfd1;
    pfd[num].events = POLLRDNORM|POLLIN|POLLRDBAND|POLLPRI;
    pfd[num].revents = 0;
    num++;
  }
  if(writefd != CURL_SOCKET_BAD) {
    pfd[num].fd = writefd;
    pfd[num].events = POLLWRNORM|POLLOUT;
    pfd[num].revents = 0;
    num++;
  }

  do {
    if(timeout_ms < 0)
      pending_ms = -1;
    else if(!timeout_ms)
      pending_ms = 0;
    r = poll(pfd, num, pending_ms);
    if(r != -1)
      break;
    error = SOCKERRNO;
    if(error && ERROR_NOT_EINTR(error))
      break;
    if(timeout_ms > 0) {
      pending_ms = (int)(timeout_ms - ELAPSED_MS());
      if(pending_ms <= 0) {
        r = 0;  /* Simulate a "call timed out" case */
        break;
      }
    }
  } while(r == -1);

  if(r < 0)
    return -1;
  if(r == 0)
    return 0;

  ret = 0;
  num = 0;
  if(readfd0 != CURL_SOCKET_BAD) {
    if(pfd[num].revents & (POLLRDNORM|POLLIN|POLLERR|POLLHUP))
      ret |= CURL_CSELECT_IN;
    if(pfd[num].revents & (POLLRDBAND|POLLPRI|POLLNVAL))
      ret |= CURL_CSELECT_ERR;
    num++;
  }
  if(readfd1 != CURL_SOCKET_BAD) {
    if(pfd[num].revents & (POLLRDNORM|POLLIN|POLLERR|POLLHUP))
      ret |= CURL_CSELECT_IN2;
    if(pfd[num].revents & (POLLRDBAND|POLLPRI|POLLNVAL))
      ret |= CURL_CSELECT_ERR;
    num++;
  }
  if(writefd != CURL_SOCKET_BAD) {
    if(pfd[num].revents & (POLLWRNORM|POLLOUT))
      ret |= CURL_CSELECT_OUT;
    if(pfd[num].revents & (POLLERR|POLLHUP|POLLNVAL))
      ret |= CURL_CSELECT_ERR;
  }

  return ret;

#else  /* HAVE_POLL_FINE */

  FD_ZERO(&fds_err);
  maxfd = (curl_socket_t)-1;

  FD_ZERO(&fds_read);
  if(readfd0 != CURL_SOCKET_BAD) {
    VERIFY_SOCK(readfd0);
    FD_SET(readfd0, &fds_read);
    FD_SET(readfd0, &fds_err);
    maxfd = readfd0;
  }
  if(readfd1 != CURL_SOCKET_BAD) {
    VERIFY_SOCK(readfd1);
    FD_SET(readfd1, &fds_read);
    FD_SET(readfd1, &fds_err);
    if(readfd1 > maxfd)
      maxfd = readfd1;
  }

  FD_ZERO(&fds_write);
  if(writefd != CURL_SOCKET_BAD) {
    VERIFY_SOCK(writefd);
    FD_SET(writefd, &fds_write);
    FD_SET(writefd, &fds_err);
    if(writefd > maxfd)
      maxfd = writefd;
  }

  ptimeout = (timeout_ms < 0) ? NULL : &pending_tv;

  do {
    if(timeout_ms > 0) {
      pending_tv.tv_sec = pending_ms / 1000;
      pending_tv.tv_usec = (pending_ms % 1000) * 1000;
    }
    else if(!timeout_ms) {
      pending_tv.tv_sec = 0;
      pending_tv.tv_usec = 0;
    }

    /* WinSock select() must not be called with an fd_set that contains zero
       fd flags, or it will return WSAEINVAL.  But, it also can't be called
       with no fd_sets at all!  From the documentation:

         Any two of the parameters, readfds, writefds, or exceptfds, can be
         given as null. At least one must be non-null, and any non-null
         descriptor set must contain at least one handle to a socket.

       We know that we have at least one bit set in at least two fd_sets in
       this case, but we may have no bits set in either fds_read or fd_write,
       so check for that and handle it.  Luckily, with WinSock, we can _also_
       ask how many bits are set on an fd_set.

       It is unclear why WinSock doesn't just handle this for us instead of
       calling this an error.

       Note also that WinSock ignores the first argument, so we don't worry
       about the fact that maxfd is computed incorrectly with WinSock (since
       curl_socket_t is unsigned in such cases and thus -1 is the largest
       value).
    */
#ifdef USE_WINSOCK
    r = select((int)maxfd + 1,
               fds_read.fd_count ? &fds_read : NULL,
               fds_write.fd_count ? &fds_write : NULL,
               &fds_err, ptimeout);
#else
    r = select((int)maxfd + 1, &fds_read, &fds_write, &fds_err, ptimeout);
#endif

    if(r != -1)
      break;
    error = SOCKERRNO;
    if(error && ERROR_NOT_EINTR(error))
      break;
    if(timeout_ms > 0) {
      pending_ms = (int)(timeout_ms - ELAPSED_MS());
      if(pending_ms <= 0) {
        r = 0;  /* Simulate a "call timed out" case */
        break;
      }
    }
  } while(r == -1);

  if(r < 0)
    return -1;
  if(r == 0)
    return 0;

  ret = 0;
  if(readfd0 != CURL_SOCKET_BAD) {
    if(FD_ISSET(readfd0, &fds_read))
      ret |= CURL_CSELECT_IN;
    if(FD_ISSET(readfd0, &fds_err))
      ret |= CURL_CSELECT_ERR;
  }
  if(readfd1 != CURL_SOCKET_BAD) {
    if(FD_ISSET(readfd1, &fds_read))
      ret |= CURL_CSELECT_IN2;
    if(FD_ISSET(readfd1, &fds_err))
      ret |= CURL_CSELECT_ERR;
  }
  if(writefd != CURL_SOCKET_BAD) {
    if(FD_ISSET(writefd, &fds_write))
      ret |= CURL_CSELECT_OUT;
    if(FD_ISSET(writefd, &fds_err))
      ret |= CURL_CSELECT_ERR;
  }

  return ret;

#endif  /* HAVE_POLL_FINE */

}

/*
 * This is a wrapper around poll().  If poll() does not exist, then
 * select() is used instead.  An error is returned if select() is
 * being used and a file descriptor is too large for FD_SETSIZE.
 * A negative timeout value makes this function wait indefinitely,
 * unless no valid file descriptor is given, when this happens the
 * negative timeout is ignored and the function times out immediately.
 *
 * Return values:
 *   -1 = system call error or fd >= FD_SETSIZE
 *    0 = timeout
 *    N = number of structures with non zero revent fields
 */
int Curl_poll(struct pollfd ufds[], unsigned int nfds, int timeout_ms)
{
#ifndef HAVE_POLL_FINE
  struct timeval pending_tv;
  struct timeval *ptimeout;
  fd_set fds_read;
  fd_set fds_write;
  fd_set fds_err;
  curl_socket_t maxfd;
#endif
  struct curltime initial_tv = {0, 0};
  bool fds_none = TRUE;
  unsigned int i;
  int pending_ms = 0;
  int error;
  int r;

  if(ufds) {
    for(i = 0; i < nfds; i++) {
      if(ufds[i].fd != CURL_SOCKET_BAD) {
        fds_none = FALSE;
        break;
      }
    }
  }
  if(fds_none) {
    r = Curl_wait_ms(timeout_ms);
    return r;
  }

  /* Avoid initial timestamp, avoid curlx_tvnow() call, when elapsed
     time in this function does not need to be measured. This happens
     when function is called with a zero timeout or a negative timeout
     value indicating a blocking call should be performed. */

  if(timeout_ms > 0) {
    pending_ms = timeout_ms;
    initial_tv = Curl_tvnow();
  }

#ifdef HAVE_POLL_FINE

  do {
    if(timeout_ms < 0)
      pending_ms = -1;
    else if(!timeout_ms)
      pending_ms = 0;
    r = poll(ufds, nfds, pending_ms);
    if(r != -1)
      break;
    error = SOCKERRNO;
    if(error && ERROR_NOT_EINTR(error))
      break;
    if(timeout_ms > 0) {
      pending_ms = (int)(timeout_ms - ELAPSED_MS());
      if(pending_ms <= 0) {
        r = 0;  /* Simulate a "call timed out" case */
        break;
      }
    }
  } while(r == -1);

  if(r < 0)
    return -1;
  if(r == 0)
    return 0;

  for(i = 0; i < nfds; i++) {
    if(ufds[i].fd == CURL_SOCKET_BAD)
      continue;
    if(ufds[i].revents & POLLHUP)
      ufds[i].revents |= POLLIN;
    if(ufds[i].revents & POLLERR)
      ufds[i].revents |= (POLLIN|POLLOUT);
  }

#else  /* HAVE_POLL_FINE */

  FD_ZERO(&fds_read);
  FD_ZERO(&fds_write);
  FD_ZERO(&fds_err);
  maxfd = (curl_socket_t)-1;

  for(i = 0; i < nfds; i++) {
    ufds[i].revents = 0;
    if(ufds[i].fd == CURL_SOCKET_BAD)
      continue;
    VERIFY_SOCK(ufds[i].fd);
    if(ufds[i].events & (POLLIN|POLLOUT|POLLPRI|
                          POLLRDNORM|POLLWRNORM|POLLRDBAND)) {
      if(ufds[i].fd > maxfd)
        maxfd = ufds[i].fd;
      if(ufds[i].events & (POLLRDNORM|POLLIN))
        FD_SET(ufds[i].fd, &fds_read);
      if(ufds[i].events & (POLLWRNORM|POLLOUT))
        FD_SET(ufds[i].fd, &fds_write);
      if(ufds[i].events & (POLLRDBAND|POLLPRI))
        FD_SET(ufds[i].fd, &fds_err);
    }
  }

#ifdef USE_WINSOCK
  /* WinSock select() can't handle zero events.  See the comment about this in
     Curl_check_socket(). */
  if(fds_read.fd_count == 0 && fds_write.fd_count == 0
     && fds_err.fd_count == 0) {
    r = Curl_wait_ms(timeout_ms);
    return r;
  }
#endif

  ptimeout = (timeout_ms < 0) ? NULL : &pending_tv;

  do {
    if(timeout_ms > 0) {
      pending_tv.tv_sec = pending_ms / 1000;
      pending_tv.tv_usec = (pending_ms % 1000) * 1000;
    }
    else if(!timeout_ms) {
      pending_tv.tv_sec = 0;
      pending_tv.tv_usec = 0;
    }

#ifdef USE_WINSOCK
    r = select((int)maxfd + 1,
               /* WinSock select() can't handle fd_sets with zero bits set, so
                  don't give it such arguments.  See the comment about this in
                  Curl_check_socket().
               */
               fds_read.fd_count ? &fds_read : NULL,
               fds_write.fd_count ? &fds_write : NULL,
               fds_err.fd_count ? &fds_err : NULL, ptimeout);
#else
    r = select((int)maxfd + 1, &fds_read, &fds_write, &fds_err, ptimeout);
#endif
    if(r != -1)
      break;
    error = SOCKERRNO;
    if(error && ERROR_NOT_EINTR(error))
      break;
    if(timeout_ms > 0) {
      pending_ms = timeout_ms - ELAPSED_MS();
      if(pending_ms <= 0) {
        r = 0;  /* Simulate a "call timed out" case */
        break;
      }
    }
  } while(r == -1);

  if(r < 0)
    return -1;
  if(r == 0)
    return 0;

  r = 0;
  for(i = 0; i < nfds; i++) {
    ufds[i].revents = 0;
    if(ufds[i].fd == CURL_SOCKET_BAD)
      continue;
    if(FD_ISSET(ufds[i].fd, &fds_read))
      ufds[i].revents |= POLLIN;
    if(FD_ISSET(ufds[i].fd, &fds_write))
      ufds[i].revents |= POLLOUT;
    if(FD_ISSET(ufds[i].fd, &fds_err))
      ufds[i].revents |= POLLPRI;
    if(ufds[i].revents != 0)
      r++;
  }

#endif  /* HAVE_POLL_FINE */

  return r;
}

#ifdef TPF
/*
 * This is a replacement for select() on the TPF platform.
 * It is used whenever libcurl calls select().
 * The call below to tpf_process_signals() is required because
 * TPF's select calls are not signal interruptible.
 *
 * Return values are the same as select's.
 */
int tpf_select_libcurl(int maxfds, fd_set *reads, fd_set *writes,
                       fd_set *excepts, struct timeval *tv)
{
   int rc;

   rc = tpf_select_bsd(maxfds, reads, writes, excepts, tv);
   tpf_process_signals();
   return rc;
}
#endif /* TPF */<|MERGE_RESOLUTION|>--- conflicted
+++ resolved
@@ -51,11 +51,7 @@
 #include "warnless.h"
 
 /* Convenience local macros */
-<<<<<<< HEAD
-#define ELAPSED_MS() (int)curlx_timediff(curlx_tvnow(), initial_tv)
-=======
 #define ELAPSED_MS() (int)Curl_timediff(Curl_tvnow(), initial_tv)
->>>>>>> b9d25f9a
 
 int Curl_ack_eintr = 0;
 #define ERROR_NOT_EINTR(error) (Curl_ack_eintr || error != EINTR)
