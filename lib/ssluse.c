--- conflicted
+++ resolved
@@ -1227,22 +1227,10 @@
             "SSL: unable to obtain common name from peer certificate");
       res = CURLE_PEER_FAILED_VERIFICATION;
     }
-<<<<<<< HEAD
     else if(!Curl_cert_hostcheck((const char *)peer_CN, conn->host.name)) {
-      if(data->set.ssl.verifyhost > 1) {
-        failf(data, "SSL: certificate subject name '%s' does not match "
-              "target host name '%s'", peer_CN, conn->host.dispname);
-        res = CURLE_PEER_FAILED_VERIFICATION;
-      }
-      else
-        infof(data, "\t common name: %s (does not match '%s')\n",
-              peer_CN, conn->host.dispname);
-=======
-    else if(!cert_hostcheck((const char *)peer_CN, conn->host.name)) {
       failf(data, "SSL: certificate subject name '%s' does not match "
             "target host name '%s'", peer_CN, conn->host.dispname);
       res = CURLE_PEER_FAILED_VERIFICATION;
->>>>>>> da82f59b
     }
     else {
       infof(data, "\t common name: %s (matched)\n", peer_CN);
