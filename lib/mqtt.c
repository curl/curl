--- conflicted
+++ resolved
@@ -808,15 +808,11 @@
       result = CURLE_RECV_ERROR;
       break;
     }
-<<<<<<< HEAD
-    Curl_debug(data, CURLINFO_HEADER_IN, (char *)&mq->firstbyte, 1);
+    Curl_debug(data, CURLINFO_HEADER_IN, (const char *)&mq->firstbyte, 1);
 
     /* we received something */
     mq->lastTime = Curl_now();
 
-=======
-    Curl_debug(data, CURLINFO_HEADER_IN, (const char *)&mq->firstbyte, 1);
->>>>>>> 795425f7
     /* remember the first byte */
     mq->npacket = 0;
     mqstate(data, MQTT_REMAINING_LENGTH, MQTT_NOSTATE);
