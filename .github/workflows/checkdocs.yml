--- conflicted
+++ resolved
@@ -140,11 +140,7 @@
           persist-credentials: false
 
       - name: 'badwords'
-<<<<<<< HEAD
-        run: .github/scripts/badwords.pl -w .github/scripts/badwords.ok '**.md' packages/OS400/README.OS400 < .github/scripts/badwords.txt
-=======
         run: .github/scripts/badwords.pl -w .github/scripts/badwords.ok '**.md' docs/FAQ docs/KNOWN_BUGS docs/TODO packages/OS400/README.OS400 < .github/scripts/badwords.txt
->>>>>>> 859ce48d
 
       - name: 'verify synopsis'
         run: .github/scripts/verify-synopsis.pl docs/libcurl/curl*.md
