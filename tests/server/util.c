/***************************************************************************
 *                                  _   _ ____  _
 *  Project                     ___| | | |  _ \| |
 *                             / __| | | | |_) | |
 *                            | (__| |_| |  _ <| |___
 *                             \___|\___/|_| \_\_____|
 *
 * Copyright (C) 1998 - 2017, Daniel Stenberg, <daniel@haxx.se>, et al.
 *
 * This software is licensed as described in the file COPYING, which
 * you should have received as part of this distribution. The terms
 * are also available at https://curl.haxx.se/docs/copyright.html.
 *
 * You may opt to use, copy, modify, merge, publish, distribute and/or sell
 * copies of the Software, and permit persons to whom the Software is
 * furnished to do so, under the terms of the COPYING file.
 *
 * This software is distributed on an "AS IS" basis, WITHOUT WARRANTY OF ANY
 * KIND, either express or implied.
 *
 ***************************************************************************/
#include "server_setup.h"

#ifdef HAVE_SIGNAL_H
#include <signal.h>
#endif
#ifdef HAVE_NETINET_IN_H
#include <netinet/in.h>
#endif
#ifdef _XOPEN_SOURCE_EXTENDED
/* This define is "almost" required to build on HPUX 11 */
#include <arpa/inet.h>
#endif
#ifdef HAVE_NETDB_H
#include <netdb.h>
#endif
#ifdef HAVE_POLL_H
#include <poll.h>
#elif defined(HAVE_SYS_POLL_H)
#include <sys/poll.h>
#endif
#ifdef __MINGW32__
#include <w32api.h>
#endif

#define ENABLE_CURLX_PRINTF
/* make the curlx header define all printf() functions to use the curlx_*
   versions instead */
#include "curlx.h" /* from the private lib dir */
#include "getpart.h"
#include "util.h"
#include "timeval.h"

#ifdef USE_WINSOCK
#undef  EINTR
#define EINTR    4 /* errno.h value */
#undef  EINVAL
#define EINVAL  22 /* errno.h value */
#endif

/* MinGW with w32api version < 3.6 declared in6addr_any as extern,
   but lacked the definition */
#if defined(ENABLE_IPV6) && defined(__MINGW32__)
#if (__W32API_MAJOR_VERSION < 3) || \
    ((__W32API_MAJOR_VERSION == 3) && (__W32API_MINOR_VERSION < 6))
const struct in6_addr in6addr_any = {{ IN6ADDR_ANY_INIT }};
#endif /* w32api < 3.6 */
#endif /* ENABLE_IPV6 && __MINGW32__*/

static struct timeval tvnow(void);

/* This function returns a pointer to STATIC memory. It converts the given
 * binary lump to a hex formatted string usable for output in logs or
 * whatever.
 */
char *data_to_hex(char *data, size_t len)
{
  static char buf[256*3];
  size_t i;
  char *optr = buf;
  char *iptr = data;

  if(len > 255)
    len = 255;

  for(i = 0; i < len; i++) {
    if((data[i] >= 0x20) && (data[i] < 0x7f))
      *optr++ = *iptr++;
    else {
      snprintf(optr, 4, "%%%02x", *iptr++);
      optr += 3;
    }
  }
  *optr = 0; /* in case no sprintf was used */

  return buf;
}

void logmsg(const char *msg, ...)
{
  va_list ap;
  char buffer[2048 + 1];
  FILE *logfp;
  int error;
  struct timeval tv;
  time_t sec;
  struct tm *now;
  char timebuf[20];
  static time_t epoch_offset;
  static int    known_offset;

  if(!serverlogfile) {
    fprintf(stderr, "Error: serverlogfile not set\n");
    return;
  }

  tv = tvnow();
  if(!known_offset) {
    epoch_offset = time(NULL) - tv.tv_sec;
    known_offset = 1;
  }
  sec = epoch_offset + tv.tv_sec;
  now = localtime(&sec); /* not thread safe but we don't care */

  snprintf(timebuf, sizeof(timebuf), "%02d:%02d:%02d.%06ld",
    (int)now->tm_hour, (int)now->tm_min, (int)now->tm_sec, (long)tv.tv_usec);

  va_start(ap, msg);
  vsnprintf(buffer, sizeof(buffer), msg, ap);
  va_end(ap);

  logfp = fopen(serverlogfile, "ab");
  if(logfp) {
    fprintf(logfp, "%s %s\n", timebuf, buffer);
    fclose(logfp);
  }
  else {
    error = errno;
    fprintf(stderr, "fopen() failed with error: %d %s\n",
            error, strerror(error));
    fprintf(stderr, "Error opening file: %s\n", serverlogfile);
    fprintf(stderr, "Msg not logged: %s %s\n", timebuf, buffer);
  }
}

#ifdef WIN32
/* use instead of perror() on generic windows */
void win32_perror(const char *msg)
{
  char buf[512];
  DWORD err = SOCKERRNO;

  if(!FormatMessage(FORMAT_MESSAGE_FROM_SYSTEM, NULL, err,
                    LANG_NEUTRAL, buf, sizeof(buf), NULL))
     snprintf(buf, sizeof(buf), "Unknown error %lu (%#lx)", err, err);
  if(msg)
    fprintf(stderr, "%s: ", msg);
  fprintf(stderr, "%s\n", buf);
}
#endif  /* WIN32 */

#ifdef USE_WINSOCK
void win32_init(void)
{
  WORD wVersionRequested;
  WSADATA wsaData;
  int err;
  wVersionRequested = MAKEWORD(USE_WINSOCK, USE_WINSOCK);

  err = WSAStartup(wVersionRequested, &wsaData);

  if(err != 0) {
    perror("Winsock init failed");
    logmsg("Error initialising winsock -- aborting");
    exit(1);
  }

  if(LOBYTE(wsaData.wVersion) != USE_WINSOCK ||
     HIBYTE(wsaData.wVersion) != USE_WINSOCK) {
    WSACleanup();
    perror("Winsock init failed");
    logmsg("No suitable winsock.dll found -- aborting");
    exit(1);
  }
}

void win32_cleanup(void)
{
  WSACleanup();
}
#endif  /* USE_WINSOCK */

/* set by the main code to point to where the test dir is */
const char *path = ".";

char *test2file(long testno)
{
  static char filename[256];
  snprintf(filename, sizeof(filename), TEST_DATA_PATH, path, testno);
  return filename;
}

/*
 * Portable function used for waiting a specific amount of ms.
 * Waiting indefinitely with this function is not allowed, a
 * zero or negative timeout value will return immediately.
 *
 * Return values:
 *   -1 = system call error, or invalid timeout value
 *    0 = specified timeout has elapsed
 */
int wait_ms(int timeout_ms)
{
#if !defined(MSDOS) && !defined(USE_WINSOCK)
#ifndef HAVE_POLL_FINE
  struct timeval pending_tv;
#endif
  struct timeval initial_tv;
  int pending_ms;
  int error;
#endif
  int r = 0;

  if(!timeout_ms)
    return 0;
  if(timeout_ms < 0) {
    errno = EINVAL;
    return -1;
  }
#if defined(MSDOS)
  delay(timeout_ms);
#elif defined(USE_WINSOCK)
  Sleep(timeout_ms);
#else
  pending_ms = timeout_ms;
  initial_tv = tvnow();
  do {
#if defined(HAVE_POLL_FINE)
    r = poll(NULL, 0, pending_ms);
#else
    pending_tv.tv_sec = pending_ms / 1000;
    pending_tv.tv_usec = (pending_ms % 1000) * 1000;
    r = select(0, NULL, NULL, NULL, &pending_tv);
#endif /* HAVE_POLL_FINE */
    if(r != -1)
      break;
    error = errno;
    if(error && (error != EINTR))
      break;
<<<<<<< HEAD
    pending_ms = timeout_ms - (int)curlx_timediff(curlx_tvnow(), initial_tv);
=======
    pending_ms = timeout_ms - (int)timediff(tvnow(), initial_tv);
>>>>>>> b9d25f9a
    if(pending_ms <= 0)
      break;
  } while(r == -1);
#endif /* USE_WINSOCK */
  if(r)
    r = -1;
  return r;
}

int write_pidfile(const char *filename)
{
  FILE *pidfile;
  long pid;

  pid = (long)getpid();
  pidfile = fopen(filename, "wb");
  if(!pidfile) {
    logmsg("Couldn't write pid file: %s %s", filename, strerror(errno));
    return 0; /* fail */
  }
  fprintf(pidfile, "%ld\n", pid);
  fclose(pidfile);
  logmsg("Wrote pid %ld to %s", pid, filename);
  return 1; /* success */
}

void set_advisor_read_lock(const char *filename)
{
  FILE *lockfile;
  int error = 0;
  int res;

  do {
    lockfile = fopen(filename, "wb");
  } while((lockfile == NULL) && ((error = errno) == EINTR));
  if(lockfile == NULL) {
    logmsg("Error creating lock file %s error: %d %s",
           filename, error, strerror(error));
    return;
  }

  do {
    res = fclose(lockfile);
  } while(res && ((error = errno) == EINTR));
  if(res)
    logmsg("Error closing lock file %s error: %d %s",
           filename, error, strerror(error));
}

void clear_advisor_read_lock(const char *filename)
{
  int error = 0;
  int res;

  /*
  ** Log all removal failures. Even those due to file not existing.
  ** This allows to detect if unexpectedly the file has already been
  ** removed by a process different than the one that should do this.
  */

  do {
    res = unlink(filename);
  } while(res && ((error = errno) == EINTR));
  if(res)
    logmsg("Error removing lock file %s error: %d %s",
           filename, error, strerror(error));
}


/* Portable, consistent toupper (remember EBCDIC). Do not use toupper() because
   its behavior is altered by the current locale. */
static char raw_toupper(char in)
{
#if !defined(CURL_DOES_CONVERSIONS)
  if(in >= 'a' && in <= 'z')
    return (char)('A' + in - 'a');
#else
  switch(in) {
  case 'a':
    return 'A';
  case 'b':
    return 'B';
  case 'c':
    return 'C';
  case 'd':
    return 'D';
  case 'e':
    return 'E';
  case 'f':
    return 'F';
  case 'g':
    return 'G';
  case 'h':
    return 'H';
  case 'i':
    return 'I';
  case 'j':
    return 'J';
  case 'k':
    return 'K';
  case 'l':
    return 'L';
  case 'm':
    return 'M';
  case 'n':
    return 'N';
  case 'o':
    return 'O';
  case 'p':
    return 'P';
  case 'q':
    return 'Q';
  case 'r':
    return 'R';
  case 's':
    return 'S';
  case 't':
    return 'T';
  case 'u':
    return 'U';
  case 'v':
    return 'V';
  case 'w':
    return 'W';
  case 'x':
    return 'X';
  case 'y':
    return 'Y';
  case 'z':
    return 'Z';
  }
#endif

  return in;
}

int strncasecompare(const char *first, const char *second, size_t max)
{
  while(*first && *second && max) {
    if(raw_toupper(*first) != raw_toupper(*second)) {
      break;
    }
    max--;
    first++;
    second++;
  }
  if(0 == max)
    return 1; /* they are equal this far */

  return raw_toupper(*first) == raw_toupper(*second);
}

#if defined(WIN32) && !defined(MSDOS)

static struct timeval tvnow(void)
{
  /*
  ** GetTickCount() is available on _all_ Windows versions from W95 up
  ** to nowadays. Returns milliseconds elapsed since last system boot,
  ** increases monotonically and wraps once 49.7 days have elapsed.
  **
  ** GetTickCount64() is available on Windows version from Windows Vista
  ** and Windows Server 2008 up to nowadays. The resolution of the
  ** function is limited to the resolution of the system timer, which
  ** is typically in the range of 10 milliseconds to 16 milliseconds.
  */
  struct timeval now;
#if defined(_WIN32_WINNT) && (_WIN32_WINNT >= 0x0600)
  ULONGLONG milliseconds = GetTickCount64();
#else
  DWORD milliseconds = GetTickCount();
#endif
  now.tv_sec = (long)(milliseconds / 1000);
  now.tv_usec = (milliseconds % 1000) * 1000;
  return now;
}

#elif defined(HAVE_CLOCK_GETTIME_MONOTONIC)

static struct timeval tvnow(void)
{
  /*
  ** clock_gettime() is granted to be increased monotonically when the
  ** monotonic clock is queried. Time starting point is unspecified, it
  ** could be the system start-up time, the Epoch, or something else,
  ** in any case the time starting point does not change once that the
  ** system has started up.
  */
  struct timeval now;
  struct timespec tsnow;
  if(0 == clock_gettime(CLOCK_MONOTONIC, &tsnow)) {
    now.tv_sec = tsnow.tv_sec;
    now.tv_usec = tsnow.tv_nsec / 1000;
  }
  /*
  ** Even when the configure process has truly detected monotonic clock
  ** availability, it might happen that it is not actually available at
  ** run-time. When this occurs simply fallback to other time source.
  */
#ifdef HAVE_GETTIMEOFDAY
  else
    (void)gettimeofday(&now, NULL);
#else
  else {
    now.tv_sec = (long)time(NULL);
    now.tv_usec = 0;
  }
#endif
  return now;
}

#elif defined(HAVE_GETTIMEOFDAY)

static struct timeval tvnow(void)
{
  /*
  ** gettimeofday() is not granted to be increased monotonically, due to
  ** clock drifting and external source time synchronization it can jump
  ** forward or backward in time.
  */
  struct timeval now;
  (void)gettimeofday(&now, NULL);
  return now;
}

#else

static struct timeval tvnow(void)
{
  /*
  ** time() returns the value of time in seconds since the Epoch.
  */
  struct timeval now;
  now.tv_sec = (long)time(NULL);
  now.tv_usec = 0;
  return now;
}

#endif

long timediff(struct timeval newer, struct timeval older)
{
  timediff_t diff = newer.tv_sec-older.tv_sec;
  if(diff >= (LONG_MAX/1000))
    return LONG_MAX;
  else if(diff <= (LONG_MIN/1000))
    return LONG_MIN;
  return (long)(newer.tv_sec-older.tv_sec)*1000+
    (long)(newer.tv_usec-older.tv_usec)/1000;
}<|MERGE_RESOLUTION|>--- conflicted
+++ resolved
@@ -247,11 +247,7 @@
     error = errno;
     if(error && (error != EINTR))
       break;
-<<<<<<< HEAD
-    pending_ms = timeout_ms - (int)curlx_timediff(curlx_tvnow(), initial_tv);
-=======
     pending_ms = timeout_ms - (int)timediff(tvnow(), initial_tv);
->>>>>>> b9d25f9a
     if(pending_ms <= 0)
       break;
   } while(r == -1);
