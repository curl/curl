#***************************************************************************
#                                  _   _ ____  _
#  Project                     ___| | | |  _ \| |
#                             / __| | | | |_) | |
#                            | (__| |_| |  _ <| |___
#                             \___|\___/|_| \_\_____|
#
# Copyright (C) Daniel Stenberg, <daniel@haxx.se>, et al.
#
# This software is licensed as described in the file COPYING, which
# you should have received as part of this distribution. The terms
# are also available at https://curl.se/docs/copyright.html.
#
# You may opt to use, copy, modify, merge, publish, distribute and/or sell
# copies of the Software, and permit persons to whom the Software is
# furnished to do so, under the terms of the COPYING file.
#
# This software is distributed on an "AS IS" basis, WITHOUT WARRANTY OF ANY
# KIND, either express or implied.
#
# SPDX-License-Identifier: curl
#
###########################################################################
all:
install:
test:

# this list is in numerical order
TESTCASES = test1 test2 test3 test4 test5 test6 test7 test8 test9       \
test10 test11 test12 test13 test14 test15 test16 test17 test18 test19   \
test20 test21 test22 test23 test24 test25 test26 test27 test28 test29   \
test30 test31 test32 test33 test34 test35 test36 test37 test38 test39   \
test40 test41 test42 test43 test44 test45 test46 test47 test48 test49   \
test50 test51 test52 test53 test54 test55 test56 test57 test58 test59   \
test60 test61 test62 test63 test64 test65 test66 test67 test68 test69   \
test70 test71 test72 test73 test74 test75        test77 test78 test79   \
test80 test81 test82 test83 test84 test85 test86 test87 test88 test89   \
test90 test91 test92 test93 test94 test95 test96 test97 test98 test99   \
test100 test101 test102 test103 test104 test105 test106 test107 test108 \
test109 test110 test111 test112 test113 test114 test115 test116 test117 \
test118 test119 test120 test121 test122 test123 test124 test125 test126 \
test127 test128 test129 test130 test131 test132 test133 test134 test135 \
test136 test137 test138 test139 test140 test141 test142 test143 test144 \
test145 test146 test147 test148 test149 test150 test151 test152 test153 \
test154 test155 test156 test157 test158 test159 test160 test161 test162 \
test163 test164 test165 test166 test167 test168 test169 test170 test171 \
test172 test173 test174 test175 test176 test177 test178 test179 test180 \
test181 test182 test183 test184 test185 test186 test187 test188 test189 \
test190 test191 test192 test193 test194 test195 test196 test197 test198 \
test199 test200 test201 test202 test203 test204 test205 test206 test207 \
test208 test209 test210 test211 test212 test213 test214 test215 test216 \
test217 test218 test219 test220 test221 test222 test223 test224 test225 \
test226 test227 test228 test229 test230 test231 test232 test233 test234 \
test235 test236 test237 test238 test239 test240 test241 test242 test243 \
test244 test245 test246 test247 test248 test249 test250 test251 test252 \
test253 test254 test255 test256 test257 test258 test259 test260 test261 \
test262 test263 test264 test265 test266 test267 test268 test269 test270 \
test271 test272 test273 test274 test275 test276 test277 test278 test279 \
test280 test281 test282 test283 test284 test285 test286 test287 test288 \
test289 test290 test291 test292 test293 test294 test295 test296 test297 \
test298 test299 test300 test301 test302 test303 test304 test305 test306 \
test307 test308 test309 test310 test311 test312 test313 test314 test315 \
test316 test317 test318 test319 test320 test321 test322 test323 test324 \
test325 test326 test327 test328 test329 test330 test331 test332 test333 \
test334 test335 test336 test337 test338 test339 test340 test341 test342 \
test343 test344 test345 test346 test347 test348 test349 test350 test351 \
test352 test353 test354 test355 test356 test357 test358 test359 test360 \
test361 test362 test363 test364 test365 test366 test367 test368 test369 \
test370 test371 test372 test373 test374 test375 test376 test378 test379 \
test380 test381 test383 test384 test385 test386 test387 test388 test389 \
test390 test391 test392 test393 test394 test395 test396 test397 test398 \
test399 test400 test401 test402 test403 test404 test405 test406 test407 \
test408 test409 test410 test411 test412 test413 test414 test415 test416 \
test417 test418 test419 test420 test421 test422 test423 test424 test425 \
test426 test427 test428 test429 test430 test431 test432 test433 test434 \
test435 test436 test437 test438 test439 test440 test441 test442 test443 \
test444 test445 test446 test447 test448 test449 test450 test451 test452 \
test453 test454 test455 test456 test457 test458 test459 test460 test461 \
test462 test463 test467 test468 test469 test470 test471 test472 test473 \
test474 test475 test476 test477 \
\
test490 test491 test492 test493 test494 test495 test496 test497 test498 \
test499 test500 test501 test502 test503 test504 test505 test506 test507 \
test508 test509 test510 test511 test512 test513 test514 test515 test516 \
test517 test518 test519 test520 test521 test522 test523 test524 test525 \
test526 test527 test528 test529 test530 test531 test532 test533 test534 \
test535 test536 test537 test538 test539 test540 test541 test542 test543 \
test544 test545 test546 test547 test548 test549 test550 test551 test552 \
test553 test554 test555 test556 test557 test558 test559 test560 test561 \
test562 test563 test564 test565 test566 test567 test568 test569 test570 \
test571 test572 test573 test574 test575 test576 test577 test578 test579 \
test580 test581 test582 test583 test584 test585 test586 test587 test588 \
test589 test590 test591 test592 test593 test594 test595 test596 test597 \
test598 test599 test600 test601 test602 test603 test604 test605 test606 \
test607 test608 test609 test610 test611 test612 test613 test614 test615 \
test616 test617 test618 test619 test620 test621 test622 test623 test624 \
test625 test626 test627 test628 test629 test630 test631 test632 test633 \
test634 test635 test636 test637 test638 test639 test640 test641 test642 \
test643 test644 test645 test646 test647 test648 test649 test650 test651 \
test652 test653 test654 test655 test656 test658 test659 test660 test661 \
test662 test663 test664 test665 test666 test667 test668 test669 test670 \
test671 test672 test673 test674 test675 test676 test677 test678 test679 \
test680 test681 test682 test683 test684 test685 test686 test687 test688 \
test689 test690 test691 test692 \
\
test700 test701 test702 test703 test704 test705 test706 test707 test708 \
test709 test710 test711 test712 test713 test714 test715 test716 test717 \
test718 test719 test720 test721 test722 test723 test724 test725 test726 \
test727 test728 test729 test730 test731 test732 test733 test734 test735 \
test736 test737 test738 test739 test740 test741 test742 \
\
test799 test800 test801 test802 test803 test804 test805 test806 test807 \
test808 test809 test810 test811 test812 test813 test814 test815 test816 \
test817 test818 test819 test820 test821 test822 test823 test824 test825 \
test826 test827 test828 test829 test830 test831 test832 test833 test834 \
test835 test836 test837 test838 test839 test840 test841 test842 test843 \
test844 test845 test846 test847 test848 test849 test850 test851 test852 \
test853 test854 test855 test856 test857 test858 test859 test860 test861 \
test862 test863 test864 test865 test866 test867 test868 test869 test870 \
test871 test872 test873 test874 test875 test876 test877 test878 test879 \
test880 test881 test882 test883 test884 test885 test886 test887 test888 \
test889 test890 test891 test892 test893 test894 test895 test896 test897 \
test898 test899 test900 test901 test902 test903 test904 test905 test906 \
test907 test908 test909 test910 test911 test912 test913 test914 test915 \
test916 test917 test918 test919 test920 test921 test922 test923 test924 \
test925 test926 test927 test928 test929 test930 test931 test932 test933 \
test934 test935 test936 test937 test938 test939 test940 test941 test942 \
test943 test944 test945 test946 test947 test948 test949 test950 test951 \
test952 test953 test954 test955 test956 test957 test958 test959 test960 \
test961 test962 test963 test964 test965 test966 test967 test968 test969 \
test970 test971 test972 test973 test974 test975 test976 test977 test978 \
test979 test980 test981 test982 test983 test984 test985 test986 test987 \
test988 test989 test990 test991 test992 test993 test994 test995 test996 \
test997 \
test1000 test1001 test1002 test1003 test1004 test1005 test1006 test1007 \
test1008 test1009 test1010 test1011 test1012 test1013 test1014 test1015 \
test1016 test1017 test1018 test1019 test1020 test1021 test1022 test1023 \
test1024 test1025 test1026 test1027 test1028 test1029 test1030 test1031 \
test1032 test1033 test1034 test1035 test1036 test1037 test1038 test1039 \
test1040 test1041 test1042 test1043 test1044 test1045 test1046 test1047 \
test1048 test1049 test1050 test1051 test1052 test1053 test1054 test1055 \
test1056 test1057 test1058 test1059 test1060 test1061 test1062 test1063 \
test1064 test1065 test1066 test1067 test1068 test1069 test1070 test1071 \
test1072 test1073 test1074 test1075 test1076 test1077 test1078 test1079 \
test1080 test1081 test1082 test1083 test1084 test1085 test1086 test1087 \
test1088 test1089 test1090 test1091 test1092 test1093 test1094 test1095 \
test1096 test1097 test1098 test1099 test1100 test1101 test1102 test1103 \
test1104 test1105 test1106 test1107 test1108 test1109 test1110 test1111 \
test1112 test1113 test1114 test1115 test1116 test1117 test1118 test1119 \
test1120 test1121 test1122 test1123 test1124 test1125 test1126 test1127 \
test1128 test1129 test1130 test1131 test1132 test1133 test1134 test1135 \
test1136 test1137 test1138 test1139 test1140 test1141 test1142 test1143 \
test1144 test1145 test1146 test1147 test1148 test1149 test1150 test1151 \
test1152 test1153 test1154 test1155 test1156 test1157 test1158 test1159 \
test1160 test1161 test1162 test1163 test1164 test1165 test1166 test1167 \
test1168 test1169 test1170 test1171 test1172 test1173 test1174 test1175 \
test1176 test1177 test1178 test1179 test1180 test1181 test1182 test1183 \
test1184 test1185 test1186 test1187 test1188 test1189 test1190 test1190 \
test1191 test1192 test1193 test1194 test1195 test1196 test1197 test1198 \
test1199 test1200 test1201 test1202 test1203 test1204 test1205 test1206 \
test1207 test1208 test1209 test1210 test1211 test1212 test1213 test1214 \
test1215 test1216 test1217 test1218 test1219 test1220 test1221 test1222 \
test1223 test1224 test1225 test1226 test1227 test1228 test1229 test1230 \
test1231 test1232 test1233 test1234 test1235 test1236 test1237 test1238 \
test1239 test1240 test1241 test1242 test1243 test1244 test1245 test1246 \
test1247 test1248 test1249 test1250 test1251 test1252 test1253 test1254 \
test1255 test1256 test1257 test1258 test1259 test1260 test1261 test1262 \
test1263 test1264 test1265 test1266 test1267 test1268 test1269 test1270 \
test1271 test1272 test1273 test1274 test1275 test1276 test1277 test1278 \
test1279 test1280 test1281 test1282 test1283 test1284 test1285 test1286 \
test1287 test1288 test1289 test1290 test1291 test1292 test1293 test1294 \
test1295 test1296 test1297 test1298 test1299 test1300 test1301 test1302 \
test1303 test1304 test1305 test1306 test1307 test1308 test1309 test1310 \
test1311 test1312 test1313 test1314 test1315 test1316 test1317 test1318 \
test1319 test1320 test1321 test1322 test1323 test1324 test1325 test1326 \
test1327 test1328 test1329 test1330 test1331 test1332 test1333 test1334 \
test1335 test1336 test1337 test1338 test1339 test1340 test1341 test1342 \
test1343 test1344 test1345 test1346 test1347 test1348 test1349 test1350 \
test1351 test1352 test1353 test1354 test1355 test1356 test1357 test1358 \
test1359 test1360 test1361 test1362 test1363 test1364 test1365 test1366 \
test1367 test1368 test1369 test1370 test1371 test1372 test1373 test1374 \
test1375 test1376 test1377 test1378 test1379 test1380 test1381 test1382 \
test1383 test1384 test1385 test1386 test1387 test1388 test1389 test1390 \
test1391 test1392 test1393 test1394 test1395 test1396 test1397 test1398 \
test1399 test1400 test1401 test1402 test1403 test1404 test1405 test1406 \
test1407 test1408 test1409 test1410 test1411 test1412 test1413 test1414 \
test1415 test1416 test1417 test1418 test1419 test1420 test1421 test1422 \
test1423 test1424 test1425 test1426 test1427 test1428 test1429 test1430 \
test1431 test1432 test1433 test1434 test1435 test1436 test1437 test1438 \
test1439 test1440 test1441 test1442 test1443 test1444 test1445 test1446 \
test1447 test1448 test1449 test1450 test1451 test1452 test1453 test1454 \
test1455 test1456 test1457 test1458 test1459 test1460 test1461 test1462 \
test1463 test1464 test1465 test1466 test1467 test1468 test1469 test1470 \
test1471 test1472 test1473 test1474 test1475 test1476 test1477 test1478 \
test1479 test1480 test1481 test1482 test1483 test1484 test1485 test1486 \
<<<<<<< HEAD
test1487 test1488 test1489 test1490 test1491 test1492 test1493 test1494 \
test1495 test1496 test1497 test1498 test1499 \
=======
test1487 test1488 test1489 test1490 test1491 test1492 \
>>>>>>> 679f18ef
\
test1500 test1501 test1502 test1503 test1504 test1505 test1506 test1507 \
test1508 test1509 test1510 test1511 test1512 test1513 test1514 test1515 \
test1516 test1517 test1518 test1519 test1520 test1521 test1522 test1523 \
test1524 test1525 test1526 test1527 test1528 test1529 test1530 test1531 \
test1532 test1533 test1534 test1535 test1536 test1537 test1538 test1539 \
test1540 test1541 test1542 test1543 test1544 test1545 test1546 \
\
test1550 test1551 test1552 test1553 test1554 test1555 test1556 test1557 \
test1558 test1559 test1560 test1561 test1562 test1563 test1564 test1565 \
test1566 test1567 test1568 test1569 test1570 \
\
test1590 test1591 test1592 test1593 test1594 test1595 test1596 test1597 \
test1598 \
test1600 test1601 test1602 test1603 test1604 test1605 test1606 test1607 \
test1608 test1609 test1610 test1611 test1612 test1613 test1614 test1615 \
test1616 \
test1620 test1621 \
\
test1630 test1631 test1632 test1633 test1634 test1635 \
\
test1650 test1651 test1652 test1653 test1654 test1655 test1656 \
test1660 test1661 test1662 test1663 \
\
test1670 test1671 \
\
test1680 test1681 test1682 test1683 \
\
test1700 test1701 test1702 test1703 test1704 test1705 test1706 test1707 \
test1708 test1709 test1710 \
\
test1800 test1801 \
\
test1900 test1901          test1903 test1904 test1905 test1906 test1907 \
test1908 test1909 test1910 test1911 test1912 test1913 test1914 test1915 \
test1916 test1917 test1918 test1919 \
\
test1933 test1934 test1935 test1936 test1937 test1938 test1939 test1940 \
test1941 test1942 test1943 test1944 test1945 test1946 test1947 test1948 \
test1955 test1956 test1957 test1958 test1959 test1960 test1964 \
test1970 test1971 test1972 test1973 test1974 test1975 test1976 \
\
test2000 test2001 test2002 test2003 test2004 \
\
                                                               test2023 \
test2024 test2025 test2026 test2027 test2028 test2029 test2030 test2031 \
test2032 test2033 test2034 test2035          test2037 test2038 test2039 \
test2040 test2041 test2042 test2043 test2044 test2045 test2046 test2047 \
test2048 test2049 test2050 test2051 test2052 test2053 test2054 test2055 \
test2056 test2057 test2058 test2059 test2060 test2061 test2062 test2063 \
test2064 test2065 test2066 test2067 test2068 test2069 test2070 test2071 \
test2072 test2073 test2074 test2075 test2076 test2077 test2078 test2079 \
test2080 test2081 test2082 test2083 test2084 test2085 test2086 test2087 \
\
test2100 \
\
test2200 test2201 test2202 test2203 test2204 test2205 \
\
test2300 test2301 test2302 test2303 test2304 test2305 test2306 test2307 \
test2308 \
\
test2400 test2401 test2402 test2403 test2404 test2405 test2406 \
\
test2500 test2501 test2502 test2503 \
\
test2600 test2601 test2602 test2603 test2604 \
\
test3000 test3001 test3002 test3003 test3004 test3005 test3006 test3007 \
test3008 test3009 test3010 test3011 test3012 test3013 test3014 test3015 \
test3016 test3017 test3018 test3019 test3020 test3021 test3022 test3023 \
test3024 test3025 test3026 test3027 test3028 test3029 test3030 test3031 \
\
test3100 test3101 test3102 test3103 \
test3200 \
test3201 test3202 test3203 test3204 test3205 test3207

EXTRA_DIST = $(TESTCASES) DISABLED<|MERGE_RESOLUTION|>--- conflicted
+++ resolved
@@ -193,19 +193,15 @@
 test1463 test1464 test1465 test1466 test1467 test1468 test1469 test1470 \
 test1471 test1472 test1473 test1474 test1475 test1476 test1477 test1478 \
 test1479 test1480 test1481 test1482 test1483 test1484 test1485 test1486 \
-<<<<<<< HEAD
 test1487 test1488 test1489 test1490 test1491 test1492 test1493 test1494 \
 test1495 test1496 test1497 test1498 test1499 \
-=======
-test1487 test1488 test1489 test1490 test1491 test1492 \
->>>>>>> 679f18ef
 \
 test1500 test1501 test1502 test1503 test1504 test1505 test1506 test1507 \
 test1508 test1509 test1510 test1511 test1512 test1513 test1514 test1515 \
 test1516 test1517 test1518 test1519 test1520 test1521 test1522 test1523 \
 test1524 test1525 test1526 test1527 test1528 test1529 test1530 test1531 \
 test1532 test1533 test1534 test1535 test1536 test1537 test1538 test1539 \
-test1540 test1541 test1542 test1543 test1544 test1545 test1546 \
+test1540 test1541 test1542 test1543 test1544 test1545 test1546 test1547 \
 \
 test1550 test1551 test1552 test1553 test1554 test1555 test1556 test1557 \
 test1558 test1559 test1560 test1561 test1562 test1563 test1564 test1565 \
