#***************************************************************************
#                                  _   _ ____  _
#  Project                     ___| | | |  _ \| |
#                             / __| | | | |_) | |
#                            | (__| |_| |  _ <| |___
#                             \___|\___/|_| \_\_____|
#
# Copyright (C) 1998 - 2021, Daniel Stenberg, <daniel@haxx.se>, et al.
#
# This software is licensed as described in the file COPYING, which
# you should have received as part of this distribution. The terms
# are also available at https://curl.se/docs/copyright.html.
#
# You may opt to use, copy, modify, merge, publish, distribute and/or sell
# copies of the Software, and permit persons to whom the Software is
# furnished to do so, under the terms of the COPYING file.
#
# This software is distributed on an "AS IS" basis, WITHOUT WARRANTY OF ANY
# KIND, either express or implied.
#
###########################################################################

# this list is in numerical order
TESTCASES = test1 test2 test3 test4 test5 test6 test7 test8 test9       \
test10 test11 test12 test13 test14 test15 test16 test17 test18 test19   \
test20 test21 test22 test23 test24 test25 test26 test27 test28 test29   \
test30 test31 test32 test33 test34 test35 test36 test37 test38 test39   \
test40 test41 test42 test43 test44 test45 test46 test47 test48 test49   \
test50 test51 test52 test53 test54 test55 test56 test57 test58 test59   \
test60 test61 test62 test63 test64 test65 test66 test67 test68 test69   \
test70 test71 test72 test73 test74 test75 test76 test77 test78 test79   \
test80 test81 test82 test83 test84 test85 test86 test87 test88 test89   \
test90 test91 test92 test93 test94 test95 test96 test97 test98 test99   \
test100 test101 test102 test103 test104 test105 test106 test107 test108 \
test109 test110 test111 test112 test113 test114 test115 test116 test117 \
test118 test119 test120 test121 test122 test123 test124 test125 test126 \
test127 test128 test129 test130 test131 test132 test133 test134 test135 \
test136 test137 test138 test139 test140 test141 test142 test143 test144 \
test145 test146 test147 test148 test149 test150 test151 test152 test153 \
test154 test155 test156 test157 test158 test159 test160 test161 test162 \
test163 test164 test165 test166 test167 test168 test169 test170 test171 \
test172 test173 test174 test175 test176 test177 test178 test179 test180 \
test181 test182 test183 test184 test185 test186 test187 test188 test189 \
test190 test191 test192 test193 test194 test195 test196 test197 test198 \
test199 test200 test201 test202 test203 test204 test205 test206 test207 \
test208 test209 test210 test211 test212 test213 test214 test215 test216 \
test217 test218 test219 test220 test221 test222 test223 test224 test225 \
test226 test227 test228 test229 test230 test231 test232 test233 test234 \
test235 test236 test237 test238 test239 test240 test241 test242 test243 \
test244 test245 test246 test247 test248 test249 test250 test251 test252 \
test253 test254 test255 test256 test257 test258 test259 test260 test261 \
test262 test263 test264 test265 test266 test267 test268 test269 test270 \
test271 test272 test273 test274 test275 test276 test277 test278 test279 \
test280 test281 test282 test283 test284 test285 test286 test287 test288 \
test289 test290 test291 test292 test293 test294 test295 test296 test297 \
test298 test299 test300 test301 test302 test303 test304 test305 test306 \
test307 test308 test309 test310 test311 test312 test313 test314 test315 \
test316 test317 test318 test319 test320 test321 test322 test323 test324 \
test325 test326 test327 test328 test329 test330 test331 test332 test333 \
test334 test335 test336 test337 test338 test339 test340 test341 test342 \
test343 test344 test345 test346 test347 test348 test349 test350 test351 \
test352 test353 test354 test355 test356 test357 test358 test359 test360 \
test361 test362 test363 test364 test365 test366 test367 test368 test369 \
<<<<<<< HEAD
=======
test370 \
>>>>>>> 45bcb2ea
\
test392 test393 test394 test395 test396 test397 \
\
test400 test401 test402 test403 test404 test405 test406 test407 test408 \
test409 test410 \
\
test430 test431 test432 test433 test434 test435 \
\
test490 test491 test492 test493 test494 \
\
test500 test501 test502 test503 test504 test505 test506 test507 test508 \
test509 test510 test511 test512 test513 test514 test515 test516 test517 \
test518 test519 test520 test521 test522 test523 test524 test525 test526 \
test527 test528 test529         test531 test532 test533 test534 test535 \
        test537 test538 test539 test540 test541 test542 test543 test544 \
test545 test546 test547 test548 test549 test550 test551 test552 test553 \
test554 test555 test556 test557 test558 test559 test560 test561 test562 \
test563 test564 test565 test566 test567 test568 test569 test570 test571 \
test572 test573 test574 test575 test576 test577 test578 test579 test580 \
test581 test582 test583 test584 test585 test586 test587 test588 test589 \
test590 test591 test592 test593 test594 test595 test596 test597 test598 \
test599 test600 test601 test602 test603 test604 test605 test606 test607 \
test608 test609 test610 test611 test612 test613 test614 test615 test616 \
test617 test618 test619 test620 test621 test622 test623 test624 test625 \
test626 test627 test628 test629 test630 test631 test632 test633 test634 \
test635 test636 test637 test638 test639 test640 test641 test642 \
test643         test645 test646 test647 test648 test649 test650 test651 \
test652 test653 test654 test655 test656 test658 test659 test660 test661 \
test662 test663 test664 test665 test666 test667 test668 test669 \
test670 test671 test672 test673 test674 test675 test676 test677 test678 \
\
test700 test701 test702 test703 test704 test705 test706 test707 test708 \
test709 test710 test711 test712 test713 test714 test715 test716 test717 \
test718 \
\
test800 test801 test802 test803 test804 test805 test806 test807 test808 \
test809 test810 test811 test812 test813 test814 test815 test816 test817 \
test818 test819 test820 test821 test822 test823 test824 test825 test826 \
test827 test828 test829 test830 test831 test832 test833 test834 test835 \
test836 test837 test838 test839 test840 test841 test842 test843 test844 \
test845 test846 test847 test848 test849 test850 test851 test852 test853 \
test854 test855 test856 test857 test858 test859 test860 test861 test862 \
test863 test864 test865 test866 test867 test868 test869 test870 test871 \
test872 test873 test874 test875 test876 test877 test878 test879 test880 \
test881 test882 test883 test884 test885 test886 test887 test888 test889 \
test890 test891 test892 test893 test894 test895 test896 test897 \
\
test900 test901 test902 test903 test904 test905 test906 test907 test908 \
test909 test910 test911 test912 test913 test914 test915 test916 test917 \
test918 test919 test920 test921 test922 test923 test924 test925 test926 \
test927 test928 test929 test930 test931 test932 test933 test934 test935 \
test936 test937 test938 test939 test940 test941 test942 test943 test944 \
test945 test946 test947 test948 test949 test950 test951 test952 test953 \
test954 test955 test956 test957 test958 test959 test960 test961 test962 \
test963 test964 test965 test966 test967 test968 test969 test970 test971 \
test972 \
\
test980 test981 test982 test983 test984 test985 test986 \
\
test1000 test1001 test1002 test1003 test1004 test1005 test1006 test1007 \
test1008 test1009 test1010 test1011 test1012 test1013 test1014 test1015 \
test1016 test1017 test1018 test1019 test1020 test1021 test1022 test1023 \
test1024 test1025 test1026 test1027 test1028 test1029 test1030 test1031 \
test1032 test1033 test1034 test1035 test1036 test1037 test1038 test1039 \
test1040 test1041 test1042 test1043 test1044 test1045 test1046 test1047 \
test1048 test1049 test1050 test1051 test1052 test1053 test1054 test1055 \
test1056 test1057 test1058 test1059 test1060 test1061 test1062 test1063 \
test1064 test1065 test1066 test1067 test1068 test1069 test1070 test1071 \
test1072 test1073 test1074 test1075 test1076 test1077 test1078 test1079 \
test1080 test1081 test1082 test1083 test1084 test1085 test1086 test1087 \
test1088 test1089 test1090 test1091 test1092 test1093 test1094 test1095 \
test1096 test1097 test1098 test1099 test1100 test1101 test1102 test1103 \
test1104 test1105 test1106 test1107 test1108 test1109 test1110 test1111 \
test1112 test1113 test1114 test1115 test1116 test1117 test1118 test1119 \
test1120 test1121 test1122 test1123 test1124 test1125 test1126 test1127 \
test1128 test1129 test1130 test1131 test1132 test1133 test1134 test1135 \
test1136 test1137 test1138 test1139 test1140 test1141 test1142 test1143 \
test1144 test1145 test1146 test1147 test1148 test1149 test1150 test1151 \
test1152 test1153 test1154 test1155 test1156 test1157 test1158 test1159 \
test1160 test1161 test1162 test1163 test1164 test1165 test1166 test1167 \
test1168 test1169 test1170 test1171 test1172 test1173 test1174 test1175 \
test1176 test1177 test1178 test1179 test1180 test1181 test1182 test1183 \
test1184 test1185 test1186 test1187 test1188 test1189 \
\
test1190 test1191 test1192 test1193 test1194 test1195 test1196 test1197 \
test1198 test1199 \
test1200 test1201 test1202 test1203 test1204 test1205 test1206 test1207 \
test1208 test1209 test1210 test1211 test1212 test1213 test1214 test1215 \
test1216 test1217 test1218 test1219 test1220                   test1223 \
test1224 test1225 test1226 test1227 test1228 test1229 test1230 test1231 \
test1232 test1233 test1234 test1235 test1236 test1237 test1238 test1239 \
test1240 test1241 test1242 test1243 test1244 test1245 test1246 test1247 \
test1248 test1249 test1250 test1251 test1252 test1253 test1254 test1255 \
test1256 test1257 test1258 test1259 test1260 test1261 test1262 test1263 \
test1264 test1265 test1266 test1267 test1268 test1269 test1270 test1271 \
test1272 test1273 \
\
test1280 test1281 test1282 test1283 test1284 test1285 test1286 test1287 \
test1288 test1289 test1290 test1291 test1292 test1293 test1294 test1295 \
test1296 test1297 test1298 test1299 test1300 test1301 test1302 test1303 \
test1304 test1305 test1306 test1307 test1308 test1309 test1310 test1311 \
test1312 test1313 test1314 test1315 test1316 test1317 test1318 test1319 \
test1320 test1321 test1322 test1323 test1324 test1325 test1326 test1327 \
test1328 test1329 test1330 test1331 test1332 test1333 test1334 test1335 \
test1336 test1337 test1338 test1339 test1340 test1341 test1342 test1343 \
test1344 test1345 test1346 test1347 test1348 test1349 test1350 test1351 \
test1352 test1353 test1354 test1355 test1356 test1357 test1358 test1359 \
test1360 test1361 test1362 test1363 test1364 test1365 test1366 test1367 \
test1368 test1369 test1370 test1371 test1372 test1373 test1374 test1375 \
test1376 test1377 test1378 test1379 test1380 test1381 test1382 test1383 \
test1384 test1385 test1386 test1387 test1388 test1389 test1390 test1391 \
test1392 test1393 test1394 test1395 test1396 test1397 test1398 test1399 \
test1400 test1401 test1402 test1403 test1404 test1405 test1406 test1407 \
test1408 test1409 test1410 test1411 test1412 test1413 test1414 test1415 \
test1416 test1417 test1418 test1419 test1420 test1421 test1422 test1423 \
test1424 test1425 test1426 test1427 test1428 test1429 test1430 test1431 \
test1432 test1433 test1434 test1435 test1436 test1437 test1438 test1439 \
test1440 test1441 test1442 test1443 test1444 test1445 test1446 test1447 \
test1448 test1449 test1450 test1451 test1452 test1453 test1454 test1455 \
test1456 test1457 test1458 test1459 test1460 test1461 test1462 test1463 \
test1464 test1465 test1466 \
\
test1500 test1501 test1502 test1503 test1504 test1505 test1506 test1507 \
test1508 test1509 test1510 test1511 test1512 test1513 test1514 test1515 \
test1516 test1517 test1518 test1519 test1520 test1521 test1522 test1523 \
test1524 test1525 test1526 test1527 test1528 test1529 test1530 test1531 \
test1532 test1533 test1534 test1535 test1536 test1537 test1538 test1539 \
test1540          test1542 \
\
test1550 test1551 test1552 test1553 test1554 test1555 test1556 test1557 \
test1558 test1559 test1560 test1561 test1562 test1563 test1564 test1565 \
test1566 test1567 test1568 test1569 test1570 \
\
test1590 test1591 test1592 test1593 test1594 test1595 test1596 \
\
test1600 test1601 test1602 test1603 test1604 test1605 test1606 test1607 \
test1608 test1609 test1610 test1611 test1612 test1613 \
\
test1620 test1621 \
\
test1630 test1631 test1632 test1633 test1634 \
\
test1650 test1651 test1652 test1653 test1654 test1655 \
test1660 test1661 \
\
test1700 test1701 test1702 test1703 \
\
test1800 test1801 \
\
                                    test1904 test1905 test1906 test1907 \
test1908 test1909 test1910 test1911 test1912 test1913 test1914 test1915 \
test1916 test1917 test1918 \
\
test1933 test1934 test1935 test1936 test1937 test1938 test1939 \
\
test2000 test2001 test2002 test2003 test2004 \
\
                                                               test2023 \
test2024 test2025 test2026 test2027 test2028 test2029 test2030 test2031 \
test2032 test2033 test2034 test2035 test2036 test2037 test2038 test2039 \
test2040 test2041 test2042 test2043 test2044 test2045 test2046 test2047 \
test2048 test2049 test2050 test2051 test2052 test2053 test2054 test2055 \
test2056 test2057 test2058 test2059 test2060 test2061 test2062 test2063 \
test2064 test2065 test2066 test2067 test2068 test2069 test2070 test2071 \
test2072 test2073 test2074 test2075 test2076 test2077 test2078 test2079 \
test2080 test2081 test2082 test2083 test2084 test2085 test2086 test2087 \
\
test2100 \
\
test2200 test2201 test2202 test2203 test2204 test2205 \
\
test3000 test3001 test3002 test3003 test3004 test3005 test3006 test3007 \
test3008 test3009 test3010 test3011 test3012 test3013 test3014 test3015 \
test3016 test3017 test3018 test3019 test3020 test3021 test3022 test3023 \
test3024<|MERGE_RESOLUTION|>--- conflicted
+++ resolved
@@ -61,10 +61,7 @@
 test343 test344 test345 test346 test347 test348 test349 test350 test351 \
 test352 test353 test354 test355 test356 test357 test358 test359 test360 \
 test361 test362 test363 test364 test365 test366 test367 test368 test369 \
-<<<<<<< HEAD
-=======
-test370 \
->>>>>>> 45bcb2ea
+test370 test371 \
 \
 test392 test393 test394 test395 test396 test397 \
 \
