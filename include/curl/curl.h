--- conflicted
+++ resolved
@@ -2382,19 +2382,6 @@
   CURL_NETRC_LAST = 3
 };
 
-<<<<<<< HEAD
-#define CURL_SSLVERSION_DEFAULT 0
-#define CURL_SSLVERSION_TLSv1   1 /* TLS 1.x */
-#define CURL_SSLVERSION_SSLv2   2
-#define CURL_SSLVERSION_SSLv3   3
-#define CURL_SSLVERSION_TLSv1_0 4
-#define CURL_SSLVERSION_TLSv1_1 5
-#define CURL_SSLVERSION_TLSv1_2 6
-#define CURL_SSLVERSION_TLSv1_3 7
-#define CURL_SSLVERSION_TLCPv1_1 8
-
-#define CURL_SSLVERSION_LAST 9 /* never use, keep last */
-=======
 #define CURL_SSLVERSION_DEFAULT 0L
 #define CURL_SSLVERSION_TLSv1   1L /* TLS 1.x */
 #define CURL_SSLVERSION_SSLv2   2L
@@ -2403,9 +2390,9 @@
 #define CURL_SSLVERSION_TLSv1_1 5L
 #define CURL_SSLVERSION_TLSv1_2 6L
 #define CURL_SSLVERSION_TLSv1_3 7L
-
-#define CURL_SSLVERSION_LAST    8L /* never use, keep last */
->>>>>>> 0be7f382
+#define CURL_SSLVERSION_TLCPv1_1 8L
+
+#define CURL_SSLVERSION_LAST 9L/* never use, keep last */
 
 #define CURL_SSLVERSION_MAX_NONE 0L
 #define CURL_SSLVERSION_MAX_DEFAULT (CURL_SSLVERSION_TLSv1   << 16)
