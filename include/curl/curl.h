--- conflicted
+++ resolved
@@ -2102,24 +2102,23 @@
   /* Same as CURLOPT_SSL_VERIFYSTATUS but for DOH (DNS-over-HTTPS) servers. */
   CURLOPT(CURLOPT_DOH_SSL_VERIFYSTATUS, CURLOPTTYPE_LONG, 308),
 
-<<<<<<< HEAD
+  /* The CA certificates as "blob" used to validate the peer certificate
+     this option is used only if SSL_VERIFYPEER is true */
+  CURLOPT(CURLOPT_CAINFO_BLOB, CURLOPTTYPE_BLOB, 309),
+
+  /* The CA certificates as "blob" used to validate the proxy certificate
+     this option is used only if PROXY_SSL_VERIFYPEER is true */
+  CURLOPT(CURLOPT_PROXY_CAINFO_BLOB, CURLOPTTYPE_BLOB, 310),
+  
   /* Set the distributed names callback function, currently only for.
      The function must be matching the curl_ssl_dn_callback
      proto. */
-  CURLOPT(CURLOPT_SSL_DN_FUNCTION, CURLOPTTYPE_FUNCTIONPOINT, 309),
+  CURLOPT(CURLOPT_SSL_DN_FUNCTION, CURLOPTTYPE_FUNCTIONPOINT, 311),
 
   /* Set the userdata for the distributed names callback function's third
      argument */
-  CURLOPT(CURLOPT_SSL_DN_DATA, CURLOPTTYPE_OBJECTPOINT, 310),
-=======
-  /* The CA certificates as "blob" used to validate the peer certificate
-     this option is used only if SSL_VERIFYPEER is true */
-  CURLOPT(CURLOPT_CAINFO_BLOB, CURLOPTTYPE_BLOB, 309),
-
-  /* The CA certificates as "blob" used to validate the proxy certificate
-     this option is used only if PROXY_SSL_VERIFYPEER is true */
-  CURLOPT(CURLOPT_PROXY_CAINFO_BLOB, CURLOPTTYPE_BLOB, 310),
->>>>>>> 781864be
+  CURLOPT(CURLOPT_SSL_DN_DATA, CURLOPTTYPE_OBJECTPOINT, 312),
+
 
   CURLOPT_LASTENTRY /* the last unused */
 } CURLoption;
