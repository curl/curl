/***************************************************************************
 *                                  _   _ ____  _
 *  Project                     ___| | | |  _ \| |
 *                             / __| | | | |_) | |
 *                            | (__| |_| |  _ <| |___
 *                             \___|\___/|_| \_\_____|
 *
 * Copyright (C) Daniel Stenberg, <daniel@haxx.se>, et al.
 *
 * This software is licensed as described in the file COPYING, which
 * you should have received as part of this distribution. The terms
 * are also available at https://curl.se/docs/copyright.html.
 *
 * You may opt to use, copy, modify, merge, publish, distribute and/or sell
 * copies of the Software, and permit persons to whom the Software is
 * furnished to do so, under the terms of the COPYING file.
 *
 * This software is distributed on an "AS IS" basis, WITHOUT WARRANTY OF ANY
 * KIND, either express or implied.
 *
 * SPDX-License-Identifier: curl
 *
 ***************************************************************************/
#include "tool_setup.h"

#include "tool_help.h"
#include "tool_libinfo.h"
#include "tool_util.h"
#include "tool_version.h"
#include "tool_cb_prg.h"
#include "tool_hugehelp.h"
#include "tool_getparam.h"
#include "tool_cfgable.h"
#include "terminal.h"

struct category_descriptors {
  const char *opt;
  const char *desc;
  unsigned int category;
};

static const struct category_descriptors categories[] = {
  /* important is left out because it is the default help page */
<<<<<<< HEAD
  {"auth", "Authentication methods", CURLHELP_AUTH},
  {"common", "Common options", CURLHELP_COMMON},
  {"connection", "Manage connections", CURLHELP_CONNECTION},
  {"curl", "The command line tool itself", CURLHELP_CURL},
  {"deprecated", "Legacy", CURLHELP_DEPRECATED},
  {"dns", "Names and resolving", CURLHELP_DNS},
  {"file", "FILE protocol", CURLHELP_FILE},
  {"ftp", "FTP protocol", CURLHELP_FTP},
  {"global", "Global options", CURLHELP_GLOBAL},
  {"http", "HTTP and HTTPS protocol", CURLHELP_HTTP},
  {"imap", "IMAP protocol", CURLHELP_IMAP},
  {"ldap", "LDAP protocol", CURLHELP_LDAP},
  {"output", "File system output", CURLHELP_OUTPUT},
  {"pop3", "POP3 protocol", CURLHELP_POP3},
  {"post", "HTTP POST specific", CURLHELP_POST},
  {"proxy", "Options for proxies", CURLHELP_PROXY},
  {"scp", "SCP protocol", CURLHELP_SCP},
  {"sftp", "SFTP protocol", CURLHELP_SFTP},
  {"smtp", "SMTP protocol", CURLHELP_SMTP},
  {"ssh", "SSH protocol", CURLHELP_SSH},
  {"table", "Table format category (use table:<category>)", 0},
  {"telnet", "TELNET protocol", CURLHELP_TELNET},
  {"tftp", "TFTP protocol", CURLHELP_TFTP},
  {"timeout", "Timeouts and delays", CURLHELP_TIMEOUT},
  {"tls", "TLS/SSL related", CURLHELP_TLS},
  {"upload", "Upload, sending data", CURLHELP_UPLOAD},
  {"verbose", "Tracing, logging etc", CURLHELP_VERBOSE}
=======
  { "auth", "Authentication methods", CURLHELP_AUTH },
  { "connection", "Manage connections", CURLHELP_CONNECTION },
  { "curl", "The command line tool itself", CURLHELP_CURL },
  { "deprecated", "Legacy", CURLHELP_DEPRECATED },
  { "dns", "Names and resolving", CURLHELP_DNS },
  { "file", "FILE protocol", CURLHELP_FILE },
  { "ftp", "FTP protocol", CURLHELP_FTP },
  { "global", "Global options", CURLHELP_GLOBAL },
  { "http", "HTTP and HTTPS protocol", CURLHELP_HTTP },
  { "imap", "IMAP protocol", CURLHELP_IMAP },
  { "ldap", "LDAP protocol", CURLHELP_LDAP },
  { "output", "File system output", CURLHELP_OUTPUT },
  { "pop3", "POP3 protocol", CURLHELP_POP3 },
  { "post", "HTTP POST specific", CURLHELP_POST },
  { "proxy", "Options for proxies", CURLHELP_PROXY },
  { "scp", "SCP protocol", CURLHELP_SCP },
  { "sftp", "SFTP protocol", CURLHELP_SFTP },
  { "smtp", "SMTP protocol", CURLHELP_SMTP },
  { "ssh", "SSH protocol", CURLHELP_SSH },
  { "telnet", "TELNET protocol", CURLHELP_TELNET },
  { "tftp", "TFTP protocol", CURLHELP_TFTP },
  { "timeout", "Timeouts and delays", CURLHELP_TIMEOUT },
  { "tls", "TLS/SSL related", CURLHELP_TLS },
  { "upload", "Upload, sending data", CURLHELP_UPLOAD },
  { "verbose", "Tracing, logging etc", CURLHELP_VERBOSE }
>>>>>>> 859ce48d
};

static void print_category(unsigned int category, unsigned int cols)
{
  unsigned int i;
  size_t longopt = 5;
  size_t longdesc = 5;

  for(i = 0; helptext[i].opt; ++i) {
    size_t len;
    if(!(helptext[i].categories & category))
      continue;
    len = strlen(helptext[i].opt);
    if(len > longopt)
      longopt = len;
    len = strlen(helptext[i].desc);
    if(len > longdesc)
      longdesc = len;
  }

  if(longdesc > cols)
    longopt = 0; /* avoid wrap-around */
  else if(longopt + longdesc > cols)
    longopt = cols - longdesc;

  for(i = 0; helptext[i].opt; ++i)
    if(helptext[i].categories & category) {
      size_t opt = longopt;
      size_t desclen = strlen(helptext[i].desc);
      /* avoid wrap-around */
      if(cols >= 2 && opt + desclen >= (cols - 2)) {
        if(desclen < (cols - 2))
          opt = (cols - 3) - desclen;
        else
          opt = 0;
      }
      curl_mprintf(" %-*s  %s\n", (int)opt, helptext[i].opt, helptext[i].desc);
    }
}

/* Prints category if found. If not, it returns 1 */
static int get_category_content(const char *category, unsigned int cols)
{
  unsigned int i;

  /* Checking for table. */
  bool table_flag = FALSE;

  /* Check and handle table:<category> syntax. */
  if(curl_strnequal(category, "table", 5)) {
    const char *table_category = category + 5;
    table_flag = TRUE; /* Use tool_table(). */

    /* Set category, defaulting to common. */
    category = (!*table_category) ? "common" : table_category + 1;
  }

  for(i = 0; i < CURL_ARRAYSIZE(categories); ++i)
    if(curl_strequal(categories[i].opt, category)) {
      curl_mprintf("%s: %s\n", categories[i].opt, categories[i].desc);
      if(table_flag)
        tool_table(categories[i].category, cols);
      else
        print_category(categories[i].category, cols);
      return 0;
    }
  return 1;
}

/* Prints all categories and their description */
static void get_categories(void)
{
  unsigned int i;
  for(i = 0; i < CURL_ARRAYSIZE(categories); ++i)
    curl_mprintf(" %-11s %s\n", categories[i].opt, categories[i].desc);
}

/* Prints all categories as a comma-separated list of given width */
static void get_categories_list(unsigned int width)
{
  unsigned int i;
  size_t col = 0;
  for(i = 0; i < CURL_ARRAYSIZE(categories); ++i) {
    size_t len = strlen(categories[i].opt);
    if(i == CURL_ARRAYSIZE(categories) - 1) {
      /* final category */
      if(col + len + 1 < width)
        curl_mprintf("%s.\n", categories[i].opt);
      else
        /* start a new line first */
        curl_mprintf("\n%s.\n", categories[i].opt);
    }
    else if(col + len + 2 < width) {
      curl_mprintf("%s, ", categories[i].opt);
      col += len + 2;
    }
    else {
      /* start a new line first */
      curl_mprintf("\n%s, ", categories[i].opt);
      col = len + 2;
    }
  }
}

#ifdef USE_MANUAL

void inithelpscan(struct scan_ctx *ctx,
                  const char *trigger,
                  const char *arg,
                  const char *endarg)
{
  ctx->trigger = trigger;
  ctx->tlen = strlen(trigger);
  ctx->arg = arg;
  ctx->flen = strlen(arg);
  ctx->endarg = endarg;
  ctx->elen = strlen(endarg);
  DEBUGASSERT((ctx->elen < sizeof(ctx->rbuf)) ||
              (ctx->flen < sizeof(ctx->rbuf)));
  ctx->show = 0;
  ctx->olen = 0;
  memset(ctx->rbuf, 0, sizeof(ctx->rbuf));
}

bool helpscan(const unsigned char *buf, size_t len, struct scan_ctx *ctx)
{
  size_t i;
  for(i = 0; i < len; i++) {
    if(!ctx->show) {
      /* wait for the trigger */
      memmove(&ctx->rbuf[0], &ctx->rbuf[1], ctx->tlen - 1);
      ctx->rbuf[ctx->tlen - 1] = buf[i];
      if(!memcmp(ctx->rbuf, ctx->trigger, ctx->tlen))
        ctx->show++;
      continue;
    }
    /* past the trigger */
    if(ctx->show == 1) {
      memmove(&ctx->rbuf[0], &ctx->rbuf[1], ctx->flen - 1);
      ctx->rbuf[ctx->flen - 1] = buf[i];
      if(!memcmp(ctx->rbuf, ctx->arg, ctx->flen)) {
        /* match, now output until endarg */
        fputs(&ctx->arg[1], stdout);
        ctx->show++;
      }
      continue;
    }
    /* show until the end */
    memmove(&ctx->rbuf[0], &ctx->rbuf[1], ctx->elen - 1);
    ctx->rbuf[ctx->elen - 1] = buf[i];
    if(!memcmp(ctx->rbuf, ctx->endarg, ctx->elen))
      return FALSE;

    if(buf[i] == '\n') {
      DEBUGASSERT(ctx->olen < sizeof(ctx->obuf));
      if(ctx->olen == sizeof(ctx->obuf))
        return FALSE; /* bail out */
      ctx->obuf[ctx->olen++] = 0;
      ctx->olen = 0;
      puts(ctx->obuf);
    }
    else {
      DEBUGASSERT(ctx->olen < sizeof(ctx->obuf));
      if(ctx->olen == sizeof(ctx->obuf))
        return FALSE; /* bail out */
      ctx->obuf[ctx->olen++] = buf[i];
    }
  }
  return TRUE;
}

#endif

void tool_help(const char *category)
{
  unsigned int cols = get_terminal_columns();
  /* If no category was provided */
  if(!category) {
    const char *category_note =
      "\nThis is not the full help; this "
      "menu is split into categories.\nUse \"--help category\" to get "
      "an overview of all categories, which are:";
    const char *category_note2 =
      "Use \"--help all\" to list all options"
#ifdef USE_MANUAL
      "\nUse \"--help [option]\" to view documentation for a given option"
      "\nUse \"--help table:<category>\" to table format category overview"
#endif
      ;
    puts("Usage: curl [options...] <url>");
    print_category(CURLHELP_IMPORTANT, cols);
    puts(category_note);
    get_categories_list(cols);
    puts(category_note2);
  }
  /* Lets print everything if "all" was provided */
  else if(curl_strequal(category, "all") ||
          curl_strequal(category, "table:all"))
    /* Print everything */
    if(curl_strequal(category, "all"))
      print_category(CURLHELP_ALL, cols);
    else
      tool_table(CURLHELP_ALL, cols);
  /* Lets handle the string "category" differently to not print an errormsg */
  else if(curl_strequal(category, "category"))
    get_categories();
  else if(category[0] == '-') {
#ifdef USE_MANUAL
    /* command line option help */
    const struct LongShort *a = NULL;
    if(category[1] == '-') {
      const char *lookup = &category[2];
      bool noflagged = FALSE;
      if(!strncmp(lookup, "no-", 3)) {
        lookup += 3;
        noflagged = TRUE;
      }
      a = findlongopt(lookup);
      if(a && noflagged && (ARGTYPE(a->desc) != ARG_BOOL))
        /* a --no- prefix for a non-boolean is not specifying a proper
           option */
        a = NULL;
    }
    else if(!category[2])
      a = findshortopt(category[1]);
    if(!a) {
      curl_mfprintf(tool_stderr, "Incorrect option name to show help for,"
                    " see curl -h\n");
    }
    else {
      char cmdbuf[80];
      if(a->letter != ' ')
        curl_msnprintf(cmdbuf, sizeof(cmdbuf), "\n    -%c, --", a->letter);
      else if(a->desc & ARG_NO)
        curl_msnprintf(cmdbuf, sizeof(cmdbuf), "\n    --no-%s", a->lname);
      else
        curl_msnprintf(cmdbuf, sizeof(cmdbuf), "\n    %s", category);
#ifdef USE_MANUAL
      if(a->cmd == C_XATTR)
        /* this is the last option, which then ends when FILES starts */
        showhelp("\nALL OPTIONS\n", cmdbuf, "\nFILES");
      else
        showhelp("\nALL OPTIONS\n", cmdbuf, "\n    -");
#endif
    }
#else
    curl_mfprintf(tool_stderr, "Cannot comply. "
                  "This curl was built without built-in manual\n");
#endif
  }
  /* Otherwise print category and handle the case if the cat was not found */
  else if(get_category_content(category, cols)) {
    puts("Unknown category provided, here is a list of all categories:\n");
    get_categories();
  }
}

static bool is_debug(void)
{
  const char * const *builtin;
  for(builtin = feature_names; *builtin; ++builtin)
    if(curl_strequal("debug", *builtin))
      return TRUE;
  return FALSE;
}

void tool_version_info(void)
{
  const char * const *builtin;
  if(is_debug())
    curl_mfprintf(tool_stderr, "WARNING: this libcurl is Debug-enabled, "
                  "do not use in production\n\n");

  curl_mprintf(CURL_ID "%s\n", curl_version());
#ifdef CURL_PATCHSTAMP
  curl_mprintf("Release-Date: %s, security patched: %s\n",
               LIBCURL_TIMESTAMP, CURL_PATCHSTAMP);
#else
  curl_mprintf("Release-Date: %s\n", LIBCURL_TIMESTAMP);
#endif
  if(built_in_protos[0]) {
#ifndef CURL_DISABLE_IPFS
    const char *insert = NULL;
    /* we have ipfs and ipns support if libcurl has http support */
    for(builtin = built_in_protos; *builtin; ++builtin) {
      if(insert) {
        /* update insertion so ipfs will be printed in alphabetical order */
        if(strcmp(*builtin, "ipfs") < 0)
          insert = *builtin;
        else
          break;
      }
      else if(!strcmp(*builtin, "http")) {
        insert = *builtin;
      }
    }
#endif /* !CURL_DISABLE_IPFS */
    curl_mprintf("Protocols:");
    for(builtin = built_in_protos; *builtin; ++builtin) {
      /* Special case: do not list rtmp?* protocols.
         They may only appear together with "rtmp" */
      if(!curl_strnequal(*builtin, "rtmp", 4) || !builtin[0][4])
        curl_mprintf(" %s", *builtin);
#ifndef CURL_DISABLE_IPFS
      if(insert && insert == *builtin) {
        curl_mprintf(" ipfs ipns");
        insert = NULL;
      }
#endif /* !CURL_DISABLE_IPFS */
    }
    puts(""); /* newline */
  }
  if(feature_names[0]) {
    const char **feat_ext;
    size_t feat_ext_count = feature_count;
#ifdef CURL_CA_EMBED
    ++feat_ext_count;
#endif
    feat_ext = curlx_malloc(sizeof(*feature_names) * (feat_ext_count + 1));
    if(feat_ext) {
      memcpy((void *)feat_ext, feature_names,
             sizeof(*feature_names) * feature_count);
      feat_ext_count = feature_count;
#ifdef CURL_CA_EMBED
      feat_ext[feat_ext_count++] = "CAcert";
#endif
      feat_ext[feat_ext_count] = NULL;
      qsort((void *)feat_ext, feat_ext_count, sizeof(*feat_ext),
            struplocompare4sort);
      curl_mprintf("Features:");
      for(builtin = feat_ext; *builtin; ++builtin)
        curl_mprintf(" %s", *builtin);
      puts(""); /* newline */
      curlx_free((void *)feat_ext);
    }
  }
  if(strcmp(CURL_VERSION, curlinfo->version)) {
    curl_mprintf("WARNING: curl and libcurl versions do not match. "
                 "Functionality may be affected.\n");
  }
}

void tool_list_engines(void)
{
  CURL *curl = curl_easy_init();
  struct curl_slist *engines = NULL;

  /* Get the list of engines */
  curl_easy_getinfo(curl, CURLINFO_SSL_ENGINES, &engines);

  puts("Build-time engines:");
  if(engines) {
    for(; engines; engines = engines->next)
      curl_mprintf("  %s\n", engines->data);
  }
  else {
    puts("  <none>");
  }

  /* Cleanup the list of engines */
  curl_slist_free_all(engines);
  curl_easy_cleanup(curl);
}

/* Output table from category. */
void tool_table(unsigned int category, unsigned int cols)
{
  size_t i, c, j, found, opt_idx, current, lng_spc, count = 0;
  size_t max_len = 0;
  const char *e_sp;

  /* Count options in category. */
  for(i = 0; helptext[i].opt; ++i) {
    if(!(helptext[i].categories & category))
      continue;

    if(helptext[i].categories & category) {
      /* Use length of longest description or option to set col width. */
      if(max_len < strlen(helptext[i].desc) ||
         max_len < strlen(helptext[i].opt)) {
        max_len = (strlen(helptext[i].desc) > strlen(helptext[i].opt)) ?
          strlen(helptext[i].desc) : strlen(helptext[i].opt);
      }
      count++;
    }
  }

  /* Set j based on longest description or option length. */
  j = cols/(max_len + 1);
  if(j > 8)
    j = 8;
  else if(j == 0)
    j = 1;

  /* Print option and description in table format. */
  current = 0;
  for(i = 0; helptext[i].opt; ++i) {
    if(!(helptext[i].categories & category))
      continue;

    if(current % j == 0) {
      /* Empty line to distinguish table head and data. */
      if(current > 0)
        puts("");

      /* Option row. */
      for(c = 0; c < j && (current + c) < count; c++) {
        /* Print option as table head. */
        found = 0;
        for(opt_idx = 0; helptext[opt_idx].opt; ++opt_idx)
          if(helptext[opt_idx].categories & category) {
            if(found == current + c) {
              /* Equate option space to left align. */
              e_sp = helptext[opt_idx].opt +
                strspn(helptext[opt_idx].opt, " ");
              /* Use space before long or short option to align. */
              lng_spc = (int)(e_sp - helptext[opt_idx].opt);
              /* Output, left aligning option name. */
              curl_mprintf("%-*s ", (int)(max_len),
                     helptext[opt_idx].opt + lng_spc);
              break;
            }
            found++;
          }
      }
      puts("");

      /* Print separator. */
      for(c = 0; c < j && (current + c) < count; c++) {
        for(opt_idx = 0; opt_idx < max_len; opt_idx++)
          putchar('-');
        putchar(' ');
      }
      puts("");

      /* Description row. */
      for(c = 0; c < j && (current + c) < count; c++) {
        /* Print description as table data. */
        found = 0;
        for(opt_idx = 0; helptext[opt_idx].opt; ++opt_idx)
          if(helptext[opt_idx].categories & category) {
            if(found == current + c) {
              /* Output description. */
              curl_mprintf("%-*s ", (int)(max_len), helptext[opt_idx].desc);
              break;
            }
            found++;
          }
      }
      puts("");
    }
    current++;
  }
}<|MERGE_RESOLUTION|>--- conflicted
+++ resolved
@@ -41,7 +41,6 @@
 
 static const struct category_descriptors categories[] = {
   /* important is left out because it is the default help page */
-<<<<<<< HEAD
   {"auth", "Authentication methods", CURLHELP_AUTH},
   {"common", "Common options", CURLHELP_COMMON},
   {"connection", "Manage connections", CURLHELP_CONNECTION},
@@ -69,33 +68,6 @@
   {"tls", "TLS/SSL related", CURLHELP_TLS},
   {"upload", "Upload, sending data", CURLHELP_UPLOAD},
   {"verbose", "Tracing, logging etc", CURLHELP_VERBOSE}
-=======
-  { "auth", "Authentication methods", CURLHELP_AUTH },
-  { "connection", "Manage connections", CURLHELP_CONNECTION },
-  { "curl", "The command line tool itself", CURLHELP_CURL },
-  { "deprecated", "Legacy", CURLHELP_DEPRECATED },
-  { "dns", "Names and resolving", CURLHELP_DNS },
-  { "file", "FILE protocol", CURLHELP_FILE },
-  { "ftp", "FTP protocol", CURLHELP_FTP },
-  { "global", "Global options", CURLHELP_GLOBAL },
-  { "http", "HTTP and HTTPS protocol", CURLHELP_HTTP },
-  { "imap", "IMAP protocol", CURLHELP_IMAP },
-  { "ldap", "LDAP protocol", CURLHELP_LDAP },
-  { "output", "File system output", CURLHELP_OUTPUT },
-  { "pop3", "POP3 protocol", CURLHELP_POP3 },
-  { "post", "HTTP POST specific", CURLHELP_POST },
-  { "proxy", "Options for proxies", CURLHELP_PROXY },
-  { "scp", "SCP protocol", CURLHELP_SCP },
-  { "sftp", "SFTP protocol", CURLHELP_SFTP },
-  { "smtp", "SMTP protocol", CURLHELP_SMTP },
-  { "ssh", "SSH protocol", CURLHELP_SSH },
-  { "telnet", "TELNET protocol", CURLHELP_TELNET },
-  { "tftp", "TFTP protocol", CURLHELP_TFTP },
-  { "timeout", "Timeouts and delays", CURLHELP_TIMEOUT },
-  { "tls", "TLS/SSL related", CURLHELP_TLS },
-  { "upload", "Upload, sending data", CURLHELP_UPLOAD },
-  { "verbose", "Tracing, logging etc", CURLHELP_VERBOSE }
->>>>>>> 859ce48d
 };
 
 static void print_category(unsigned int category, unsigned int cols)
