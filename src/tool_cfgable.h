--- conflicted
+++ resolved
@@ -237,16 +237,14 @@
   } file_clobber_mode;
   unsigned char upload_flags; /* Bitmask for --upload-flags */
   unsigned short porttouse;
-<<<<<<< HEAD
   char* dcert;
   char* dcert_type;
   char* dkey;
   char* dkey_type;
   char* dkey_passwd;
-=======
   unsigned char ssl_version;     /* 0 - 4, 0 being default */
   unsigned char ssl_version_max; /* 0 - 4, 0 being default */
->>>>>>> 0be7f382
+
   BIT(remote_name_all);   /* --remote-name-all */
   BIT(remote_time);
   BIT(cookiesession);       /* new session? */
